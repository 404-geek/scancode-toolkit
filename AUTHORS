Pygments is written and maintained by Georg Brandl <georg@python.org>.

Major developers are Tim Hatch <tim@timhatch.com> and Armin Ronacher
<armin.ronacher@active-4.com>.

Other contributors, listed alphabetically, are:

* Sam Aaron -- Ioke lexer
* Kumar Appaiah -- Debian control lexer
* Ali Afshar -- image formatter
* Andreas Amann -- AppleScript lexer
<<<<<<< HEAD
* Jeffrey Arnold -- R/S lexer, BUGS lexers
=======
* Jeffrey Arnold -- R/S lexer
>>>>>>> 9a545c8d
* Jeremy Ashkenas -- CoffeeScript lexer
* Stefan Matthias Aust -- Smalltalk lexer
* Ben Bangert -- Mako lexers
* Max Battcher -- Darcs patch lexer
* Paul Baumgart, 280 North, Inc. -- Objective-J lexer
* Michael Bayer -- Myghty lexers
* John Benediktsson -- Factor lexer
* Christopher Bertels -- Fancy lexer
* Jarrett Billingsley -- MiniD lexer
* Adam Blinkinsop -- Haskell, Redcode lexers
* Frits van Bommel -- assembler lexers
* Pierre Bourdon -- bugfixes
* Hiram Chirino -- Scaml and Jade lexers
* Leaf Corcoran -- MoonScript lexer
* Christopher Creutzig -- MuPAD lexer
* Pete Curry -- bugfixes
* Owen Durni -- haXe lexer
* Nick Efford -- Python 3 lexer
* Sven Efftinge -- Xtend lexer
* Artem Egorkine -- terminal256 formatter
* James H. Fisher -- PostScript lexer
* Carlos Galdino -- Elixir and Elixir Console lexers
* Naveen Garg -- Autohotkey lexer
* Laurent Gautier -- R/S lexer
* Alex Gaynor -- PyPy log lexer
* Bertrand Goetzmann -- Groovy lexer
* Krzysiek Goj -- Scala lexer
* Matt Good -- Genshi, Cheetah lexers
* Patrick Gotthardt -- PHP namespaces support
* Olivier Guibe -- Asymptote lexer
* Martin Harriman -- SNOBOL lexer
* Matthew Harrison -- SVG formatter
* Steven Hazel -- Tcl lexer
* Aslak Hellesøy -- Gherkin lexer
* Greg Hendershott -- Racket lexer
* Jordi Gutiérrez Hermoso -- Octave lexer
* David Hess, Fish Software, Inc. -- Objective-J lexer
* Varun Hiremath -- Debian control lexer
* Doug Hogan -- Mscgen lexer
* Ben Hollis -- Mason lexer
* Tim Howard -- BlitzMax lexer
* Ivan Inozemtsev -- Fantom lexer
* Brian R. Jackson -- Tea lexer
* Dennis Kaarsemaker -- sources.list lexer
* Igor Kalnitsky -- vhdl lexer
* Eric Knibbe -- Lasso lexer
* Adam Koprowski -- Opa lexer
* Benjamin Kowarsch -- Modula-2 lexer
* Alexander Kriegisch -- Kconfig and AspectJ lexers
* Marek Kubica -- Scheme lexer
* Jochen Kupperschmidt -- Markdown processor
* Gerd Kurzbach -- Modelica lexer
* Olov Lassus -- Dart lexer
* Sylvestre Ledru -- Scilab lexer
* Mark Lee -- Vala lexer
* Ben Mabey -- Gherkin lexer
* Simone Margaritelli -- Hybris lexer
* Kirk McDonald -- D lexer
* Gordon McGregor -- SystemVerilog lexer
* Stephen McKamey -- Duel/JBST lexer
* Brian McKenna -- F# lexer
* Lukas Meuser -- BBCode formatter, Lua lexer
* Paul Miller -- LiveScript lexer
* Hong Minhee -- HTTP lexer
* Michael Mior -- Awk lexer
* Jon Morton -- Rust lexer
* Paulo Moura -- Logtalk lexer
* Mher Movsisyan -- DTD lexer
* Ana Nelson -- Ragel, ANTLR, R console lexers
* Nam T. Nguyen -- Monokai style
* Jesper Noehr -- HTML formatter "anchorlinenos"
* Mike Nolta -- Julia lexer
* Jonas Obrist -- BBCode lexer
* David Oliva -- Rebol lexer
* Jon Parise -- Protocol buffers lexer
* Ronny Pfannschmidt -- BBCode lexer
* Benjamin Peterson -- Test suite refactoring
* Dominik Picheta -- Nimrod lexer
* Clément Prévost -- UrbiScript lexer
* Kashif Rasul -- CUDA lexer
* Justin Reidy -- MXML lexer
* Norman Richards -- JSON lexer
* Lubomir Rintel -- GoodData MAQL and CL lexers
* Andre Roberge -- Tango style
* Konrad Rudolph -- LaTeX formatter enhancements
* Mario Ruggier -- Evoque lexers
* Stou Sandalski -- NumPy, FORTRAN, tcsh and XSLT lexers
* Matteo Sasso -- Common Lisp lexer
* Joe Schafer -- Ada lexer
* Ken Schutte -- Matlab lexers
* Tassilo Schweyer -- Io, MOOCode lexers
* Joerg Sieker -- ABAP lexer
* Robert Simmons -- Standard ML lexer
* Kirill Simonov -- YAML lexer
* Steve Spigarelli -- XQuery lexer
* Jerome St-Louis -- eC lexer
* James Strachan -- Kotlin lexer
* Tiberius Teng -- default style overhaul
* Jeremy Thurgood -- Erlang, Squid config lexers
* Erick Tryzelaar -- Felix lexer
* Daniele Varrazzo -- PostgreSQL lexers
* Abe Voelker -- OpenEdge ABL lexer
* Whitney Young -- ObjectiveC lexer
* Matthias Vallentin -- Bro lexer
* Nathan Weizenbaum -- Haml and Sass lexers
* Dietmar Winkler -- Modelica lexer
* Nils Winter -- Smalltalk lexer
* Davy Wybiral -- Clojure lexer
* Diego Zamboni -- CFengine3 lexer
* Alex Zimin -- Nemerle lexer

Many thanks for all contributions!<|MERGE_RESOLUTION|>--- conflicted
+++ resolved
@@ -9,11 +9,7 @@
 * Kumar Appaiah -- Debian control lexer
 * Ali Afshar -- image formatter
 * Andreas Amann -- AppleScript lexer
-<<<<<<< HEAD
 * Jeffrey Arnold -- R/S lexer, BUGS lexers
-=======
-* Jeffrey Arnold -- R/S lexer
->>>>>>> 9a545c8d
 * Jeremy Ashkenas -- CoffeeScript lexer
 * Stefan Matthias Aust -- Smalltalk lexer
 * Ben Bangert -- Mako lexers
