declared_license:
  - GPL-2
  - GPL-2 with OpenSSL exception
  - GPL-2+
  - GPL-2+
  - GPL-2+ with Autoconf exception
  - GPL-3+ with Autoconf exception
  - GPL-2+ with Libtool exception
  - LGPL-2+ with Libtool exception
  - LGPL-2.1
  - LGPL-2.1 and BSD-3-clause
  - Expat
  - Expat
  - BSD-2-clause
  - BSD-2-clause
  - BSD-3-clause
  - BSD-3-clause
  - BSD-3-clause
  - Zlib
  - Zlib
  - ISC
  - permissive~1
  - permissive~2
  - permissive~3
  - permissive~4
  - permissive
  - nsis-bzip2
  - public-domain~1
  - public-domain~2
  - public-domain~3
  - LZW
  - public-domain
  - Apache-2.0 with GPL exception
  - GPL-3+ with Bison exception
  - GPL-2+
  - LGPL-2.1
  - Expat
  - BSD-2-clause
  - BSD-3-clause
  - Zlib
declared_license_expression: gpl-2.0
declared_license_expression_spdx: GPL-2.0-only
other_license_expression: (gpl-2.0 AND gpl-2.0) AND gpl-2.0 AND (gpl-2.0 AND openssl-exception-gpl-3.0-plus
  AND gpl-2.0) AND gpl-2.0 AND (gpl-2.0-plus AND gpl-2.0-plus) AND gpl-2.0 AND (gpl-2.0-plus
  AND gpl-2.0-plus) AND gpl-2.0 AND (gpl-2.0-plus AND autoconf-simple-exception-2.0 AND gpl-2.0)
  AND gpl-2.0 AND (gpl-3.0-plus WITH autoconf-simple-exception AND gpl-3.0) AND gpl-3.0 AND
  (gpl-2.0-plus WITH libtool-exception-2.0 AND gpl-2.0) AND gpl-2.0 AND (lgpl-2.0-plus WITH
  libtool-exception-2.0 AND lgpl-2.0-plus) AND lgpl-2.0-plus AND (lgpl-2.1 AND lgpl-2.1) AND
  ((lgpl-2.1 AND lgpl-2.1) AND bsd-new) AND mit AND (x11-xconsortium AND public-domain) AND
  mit AND bsd-simplified AND bsd-simplified AND bsd-new AND bsd-new AND bsd-new AND zlib AND
  zlib AND isc AND fsf-unlimited AND fsf-free AND fsf-unlimited-no-warranty AND fsf-ap AND fsf-ap
  AND bzip2-libbzip-2010 AND public-domain AND public-domain AND public-domain AND x11-tiff
  AND (public-domain AND public-domain) AND (apache-2.0 AND apache-2.0 WITH generic-exception)
  AND apache-2.0 WITH generic-exception AND (gpl-3.0-plus WITH bison-exception-2.2 AND gpl-3.0)
  AND gpl-3.0
other_license_expression_spdx: (GPL-2.0-only AND GPL-2.0-only) AND GPL-2.0-only AND (GPL-2.0-only
  AND cryptsetup-OpenSSL-exception AND GPL-2.0-only) AND GPL-2.0-only AND (GPL-2.0-or-later
  AND GPL-2.0-or-later) AND GPL-2.0-only AND (GPL-2.0-or-later AND GPL-2.0-or-later) AND GPL-2.0-only
  AND (GPL-2.0-or-later AND Autoconf-exception-generic AND GPL-2.0-only) AND GPL-2.0-only AND
  (GPL-3.0-or-later WITH Autoconf-exception-generic-3.0 AND GPL-3.0-only) AND GPL-3.0-only AND
  (GPL-2.0-or-later WITH Libtool-exception AND GPL-2.0-only) AND GPL-2.0-only AND (LGPL-2.0-or-later
  WITH Libtool-exception AND LGPL-2.0-or-later) AND LGPL-2.0-or-later AND (LGPL-2.1-only AND
  LGPL-2.1-only) AND ((LGPL-2.1-only AND LGPL-2.1-only) AND BSD-3-Clause) AND MIT AND (X11 AND
  LicenseRef-scancode-public-domain) AND MIT AND BSD-2-Clause AND BSD-2-Clause AND BSD-3-Clause
  AND BSD-3-Clause AND BSD-3-Clause AND Zlib AND Zlib AND ISC AND FSFULLR AND FSFUL AND FSFULLRWD
  AND FSFAP AND FSFAP AND bzip2-1.0.6 AND LicenseRef-scancode-public-domain AND LicenseRef-scancode-public-domain
  AND LicenseRef-scancode-public-domain AND libtiff AND (LicenseRef-scancode-public-domain AND
  LicenseRef-scancode-public-domain) AND (Apache-2.0 AND Apache-2.0 WITH LicenseRef-scancode-generic-exception)
  AND Apache-2.0 WITH LicenseRef-scancode-generic-exception AND (GPL-3.0-or-later WITH Bison-exception-2.2
  AND GPL-3.0-only) AND GPL-3.0-only
license_detections: []
other_license_detections:
  - license_expression: gpl-2.0
    license_expression_spdx: GPL-2.0-only
    matches:
      - license_expression: gpl-2.0
        spdx_license_expression: GPL-2.0-only
        from_file:
        start_line: 24
        end_line: 24
        matcher: 1-hash
        score: '100.0'
        matched_length: 3
        match_coverage: '100.0'
        rule_relevance: 100
        rule_identifier: gpl-2.0_561.RULE
        rule_url: https://github.com/nexB/scancode-toolkit/tree/develop/src/licensedcode/data/rules/gpl-2.0_561.RULE
        matched_text: 'License: gpl-2'
      - license_expression: gpl-2.0
        spdx_license_expression: GPL-2.0-only
        from_file:
        start_line: 25
        end_line: 32
        matcher: 1-hash
        score: '100.0'
        matched_length: 68
        match_coverage: '100.0'
        rule_relevance: 100
        rule_identifier: gpl-2.0_121.RULE
        rule_url: https://github.com/nexB/scancode-toolkit/tree/develop/src/licensedcode/data/rules/gpl-2.0_121.RULE
        matched_text: |
          This program is free software; you can redistribute it and/or modify
          it under the terms of the GNU General Public License version 2 as
          published by the Free Software Foundation.

          This program is distributed in the hope that it will be useful,
          but WITHOUT ANY WARRANTY; without even the implied warranty of
          MERCHANTABILITY or FITNESS FOR A PARTICULAR PURPOSE.  See the
          GNU General Public License for more details.
    identifier: gpl_2_0-13c8cd4f-352a-44e7-e48a-515a025ad21a
  - license_expression: gpl-2.0 AND openssl-exception-gpl-3.0-plus
    license_expression_spdx: GPL-2.0-only AND cryptsetup-OpenSSL-exception
    matches:
      - license_expression: gpl-2.0
        spdx_license_expression: GPL-2.0-only
        from_file:
        start_line: 50
        end_line: 57
        matcher: 2-aho
        score: '100.0'
        matched_length: 68
        match_coverage: '100.0'
        rule_relevance: 100
        rule_identifier: gpl-2.0_121.RULE
        rule_url: https://github.com/nexB/scancode-toolkit/tree/develop/src/licensedcode/data/rules/gpl-2.0_121.RULE
        matched_text: |
          This program is free software; you can redistribute it and/or modify
          it under the terms of the GNU General Public License version 2 as
          published by the Free Software Foundation.

          This program is distributed in the hope that it will be useful,
          but WITHOUT ANY WARRANTY; without even the implied warranty of
          MERCHANTABILITY or FITNESS FOR A PARTICULAR PURPOSE.  See the
          GNU General Public License for more details.
      - license_expression: openssl-exception-gpl-3.0-plus
        spdx_license_expression: cryptsetup-OpenSSL-exception
        from_file:
        start_line: 59
        end_line: 71
        matcher: 2-aho
        score: '100.0'
        matched_length: 121
        match_coverage: '100.0'
        rule_relevance: 100
        rule_identifier: openssl-exception-gpl-3.0-plus.LICENSE
        rule_url: https://github.com/nexB/scancode-toolkit/tree/develop/src/licensedcode/data/licenses/openssl-exception-gpl-3.0-plus.LICENSE
        matched_text: |
          In addition, as a special exception, the copyright holders give
          permission to link the code of portions of this program with the
          OpenSSL library under certain conditions as described in each
          individual source file, and distribute linked combinations
          including the two.

          You must obey the GNU General Public License in all respects
          for all of the code used other than OpenSSL.  If you modify
          file(s) with this exception, you may extend this exception to your
          version of the file(s), but you are not obligated to do so.  If you
          do not wish to do so, delete this exception statement from your
          version.  If you delete this exception statement from all source
          files in the program, then also delete it here.
      - license_expression: gpl-2.0
        spdx_license_expression: GPL-2.0-only
        from_file:
        start_line: 73
        end_line: 79
        matcher: 1-hash
        score: '100.0'
        matched_length: 60
        match_coverage: '100.0'
        rule_relevance: 100
        rule_identifier: gpl-2.0_1140.RULE
        rule_url: https://github.com/nexB/scancode-toolkit/tree/develop/src/licensedcode/data/rules/gpl-2.0_1140.RULE
        matched_text: |
          You should have received a copy of the GNU General Public License
          along with this program; if not, write to the Free Software
          Foundation, Inc., 51 Franklin Street, Fifth Floor, Boston,
          MA 02110-1301, USA.

          On Debian systems, the full text of the GNU General Public License
          version 2 can be found in the file `/usr/share/common-licenses/GPL-2'.
    identifier: gpl_2_0_and_openssl_exception_gpl_3_0_plus-4bfc23da-ba7f-0034-0c4a-76df54fb9c6c
  - license_expression: gpl-2.0-plus AND autoconf-simple-exception-2.0 AND gpl-2.0
    license_expression_spdx: GPL-2.0-or-later AND Autoconf-exception-generic AND GPL-2.0-only
    matches:
      - license_expression: gpl-2.0-plus
        spdx_license_expression: GPL-2.0-or-later
        from_file:
        start_line: 155
        end_line: 163
        matcher: 2-aho
        score: '100.0'
        matched_length: 76
        match_coverage: '100.0'
        rule_relevance: 100
        rule_identifier: gpl-2.0-plus_3.RULE
        rule_url: https://github.com/nexB/scancode-toolkit/tree/develop/src/licensedcode/data/rules/gpl-2.0-plus_3.RULE
        matched_text: |
          This program is free software; you can redistribute it and/or modify
          it under the terms of the GNU General Public License as published by
          the Free Software Foundation; either version 2, or (at your option)
          any later version.

          This program is distributed in the hope that it will be useful,
          but WITHOUT ANY WARRANTY; without even the implied warranty of
          MERCHANTABILITY or FITNESS FOR A PARTICULAR PURPOSE.  See the
          GNU General Public License for more details.
      - license_expression: autoconf-simple-exception-2.0
        spdx_license_expression: Autoconf-exception-generic
        from_file:
        start_line: 165
        end_line: 168
        matcher: 2-aho
        score: '100.0'
        matched_length: 42
        match_coverage: '100.0'
        rule_relevance: 100
        rule_identifier: autoconf-simple-exception-2.0.LICENSE
        rule_url: https://github.com/nexB/scancode-toolkit/tree/develop/src/licensedcode/data/licenses/autoconf-simple-exception-2.0.LICENSE
        matched_text: |
          As a special exception to the GNU General Public License, if you
          distribute this file as part of a program that contains a
          configuration script generated by Autoconf, you may include it under
          the same distribution terms that you use for the rest of that program.
      - license_expression: gpl-2.0
        spdx_license_expression: GPL-2.0-only
        from_file:
        start_line: 170
        end_line: 176
        matcher: 1-hash
        score: '100.0'
        matched_length: 60
        match_coverage: '100.0'
        rule_relevance: 100
        rule_identifier: gpl-2.0_1140.RULE
        rule_url: https://github.com/nexB/scancode-toolkit/tree/develop/src/licensedcode/data/rules/gpl-2.0_1140.RULE
        matched_text: |
          You should have received a copy of the GNU General Public License
          along with this program; if not, write to the Free Software
          Foundation, Inc., 51 Franklin Street, Fifth Floor, Boston,
          MA 02110-1301, USA.

          On Debian systems, the full text of the GNU General Public License
          version 2 can be found in the file `/usr/share/common-licenses/GPL-2'.
    identifier: gpl_2_0_plus_and_autoconf_simple_exception_2_0_and_gpl_2_0-9c440fc6-c89d-eac9-984f-9afc3517a2bc
  - license_expression: gpl-3.0-plus WITH autoconf-simple-exception AND gpl-3.0
    license_expression_spdx: GPL-3.0-or-later WITH Autoconf-exception-generic-3.0 AND GPL-3.0-only
    matches:
      - license_expression: gpl-3.0-plus WITH autoconf-simple-exception
        spdx_license_expression: GPL-3.0-or-later WITH Autoconf-exception-generic-3.0
        from_file:
        start_line: 186
        end_line: 201
        matcher: 1-hash
        score: '100.0'
        matched_length: 139
        match_coverage: '100.0'
        rule_relevance: 100
        rule_identifier: gpl-3.0-plus_with_autoconf-simple-exception_2.RULE
        rule_url: https://github.com/nexB/scancode-toolkit/tree/develop/src/licensedcode/data/rules/gpl-3.0-plus_with_autoconf-simple-exception_2.RULE
        matched_text: |
          This file is free software; you can redistribute it and/or modify it
          under the terms of the GNU General Public License as published by
          the Free Software Foundation; either version 3 of the License, or
          (at your option) any later version.

          This program is distributed in the hope that it will be useful, but
          WITHOUT ANY WARRANTY; without even the implied warranty of
          MERCHANTABILITY or FITNESS FOR A PARTICULAR PURPOSE.  See the GNU
          General Public License for more details.

          As a special exception to the GNU General Public License, if you
          distribute this file as part of a program that contains a
          configuration script generated by Autoconf, you may include it under
          the same distribution terms that you use for the rest of that
          program.  This Exception is an additional permission under section 7
          of the GNU General Public License, version 3 ("GPLv3").
      - license_expression: gpl-3.0
        spdx_license_expression: GPL-3.0-only
        from_file:
        start_line: 203
        end_line: 209
        matcher: 1-hash
        score: '100.0'
        matched_length: 60
        match_coverage: '100.0'
        rule_relevance: 100
        rule_identifier: gpl-3.0_404.RULE
        rule_url: https://github.com/nexB/scancode-toolkit/tree/develop/src/licensedcode/data/rules/gpl-3.0_404.RULE
        matched_text: |
          You should have received a copy of the GNU General Public License
          along with this program; if not, write to the Free Software
          Foundation, Inc., 51 Franklin Street, Fifth Floor, Boston,
          MA 02110-1301, USA.

          On Debian systems, the full text of the GNU General Public License
          version 3 can be found in the file `/usr/share/common-licenses/GPL-3.
    identifier: gpl_3_0_plus_with_autoconf_simple_exception_and_gpl_3_0-e49c9732-fd54-b06b-2294-0f61ae2e1dd0
  - license_expression: gpl-2.0-plus WITH libtool-exception-2.0 AND gpl-2.0
    license_expression_spdx: GPL-2.0-or-later WITH Libtool-exception AND GPL-2.0-only
    matches:
      - license_expression: gpl-2.0-plus WITH libtool-exception-2.0
        spdx_license_expression: GPL-2.0-or-later WITH Libtool-exception
        from_file:
        start_line: 217
        end_line: 230
        matcher: 1-hash
        score: '100.0'
        matched_length: 124
        match_coverage: '100.0'
        rule_relevance: 100
        rule_identifier: gpl-2.0-plus_with_libtool-exception-2.0_2.RULE
        rule_url: https://github.com/nexB/scancode-toolkit/tree/develop/src/licensedcode/data/rules/gpl-2.0-plus_with_libtool-exception-2.0_2.RULE
        matched_text: |
          GNU Libtool is free software; you can redistribute it and/or modify
          it under the terms of the GNU General Public License as published by
          the Free Software Foundation; either version 2 of the License, or
          (at your option) any later version.

          As a special exception to the GNU General Public License,
          if you distribute this file as part of a program or library that
          is built using GNU Libtool, you may include this file under the
          same distribution terms that you use for the rest of that program.

          GNU Libtool is distributed in the hope that it will be useful, but
          WITHOUT ANY WARRANTY; without even the implied warranty of
          MERCHANTABILITY or FITNESS FOR A PARTICULAR PURPOSE.  See the GNU
          General Public License for more details.
      - license_expression: gpl-2.0
        spdx_license_expression: GPL-2.0-only
        from_file:
        start_line: 232
        end_line: 238
        matcher: 1-hash
        score: '100.0'
        matched_length: 60
        match_coverage: '100.0'
        rule_relevance: 100
        rule_identifier: gpl-2.0_1140.RULE
        rule_url: https://github.com/nexB/scancode-toolkit/tree/develop/src/licensedcode/data/rules/gpl-2.0_1140.RULE
        matched_text: |
          You should have received a copy of the GNU General Public License
          along with this program; if not, write to the Free Software
          Foundation, Inc., 51 Franklin Street, Fifth Floor, Boston,
          MA 02110-1301, USA.

          On Debian systems, the full text of the GNU General Public License
          version 2 can be found in the file `/usr/share/common-licenses/GPL-2'.
    identifier: gpl_2_0_plus_with_libtool_exception_2_0_and_gpl_2_0-48888805-4960-c49a-d793-4fb6f61d046a
  - license_expression: lgpl-2.0-plus WITH libtool-exception-2.0 AND lgpl-2.0-plus
    license_expression_spdx: LGPL-2.0-or-later WITH Libtool-exception AND LGPL-2.0-or-later
    matches:
      - license_expression: lgpl-2.0-plus WITH libtool-exception-2.0
        spdx_license_expression: LGPL-2.0-or-later WITH Libtool-exception
        from_file:
        start_line: 245
        end_line: 258
        matcher: 1-hash
        score: '100.0'
        matched_length: 127
        match_coverage: '100.0'
        rule_relevance: 100
        rule_identifier: lgpl-2.0-plus_with_libtool-exception-2.0_4.RULE
        rule_url: https://github.com/nexB/scancode-toolkit/tree/develop/src/licensedcode/data/rules/lgpl-2.0-plus_with_libtool-exception-2.0_4.RULE
        matched_text: |
          GNU Libltdl is free software; you can redistribute it and/or
          modify it under the terms of the GNU Lesser General Public
          License as published by the Free Software Foundation; either
          version 2 of the License, or (at your option) any later version.

          As a special exception to the GNU Lesser General Public License,
          if you distribute this file as part of a program or library that
          is built using GNU Libtool, you may include this file under the
          same distribution terms that you use for the rest of that program.

          GNU Libltdl is distributed in the hope that it will be useful,
          but WITHOUT ANY WARRANTY; without even the implied warranty of
          MERCHANTABILITY or FITNESS FOR A PARTICULAR PURPOSE.  See the
          GNU Lesser General Public License for more details.
      - license_expression: lgpl-2.0-plus
        spdx_license_expression: LGPL-2.0-or-later
        from_file:
        start_line: 260
        end_line: 266
        matcher: 1-hash
        score: '100.0'
        matched_length: 62
        match_coverage: '100.0'
        rule_relevance: 100
        rule_identifier: lgpl-2.0-plus_452.RULE
        rule_url: https://github.com/nexB/scancode-toolkit/tree/develop/src/licensedcode/data/rules/lgpl-2.0-plus_452.RULE
        matched_text: |
          You should have received a copy of the GNU Lesser General Public License
          along with this program; if not, write to the Free Software
          Foundation, Inc., 51 Franklin Street, Fifth Floor, Boston,
          MA 02110-1301, USA.

          On Debian systems, the full text of the GNU Lesser General Public License
          version 2 can be found in the file `/usr/share/common-licenses/LGPL-2'.
    identifier: lgpl_2_0_plus_with_libtool_exception_2_0_and_lgpl_2_0_plus-ffe3027e-56b0-cee0-d997-bbd2a4c2f1b9
  - license_expression: isc
    license_expression_spdx: ISC
    matches:
      - license_expression: isc
        spdx_license_expression: ISC
        from_file:
        start_line: 376
        end_line: 386
        matcher: 1-hash
        score: '100.0'
        matched_length: 111
        match_coverage: '100.0'
        rule_relevance: 100
        rule_identifier: isc_14.RULE
        rule_url: https://github.com/nexB/scancode-toolkit/tree/develop/src/licensedcode/data/rules/isc_14.RULE
        matched_text: |
          Permission to use, copy, modify, and distribute this software for any
          purpose with or without fee is hereby granted, provided that the above
          copyright notice and this permission notice appear in all copies.

          THE SOFTWARE IS PROVIDED "AS IS" AND THE AUTHOR DISCLAIMS ALL WARRANTIES
          WITH REGARD TO THIS SOFTWARE INCLUDING ALL IMPLIED WARRANTIES OF
          MERCHANTABILITY AND FITNESS. IN NO EVENT SHALL THE AUTHOR BE LIABLE FOR
          ANY SPECIAL, DIRECT, INDIRECT, OR CONSEQUENTIAL DAMAGES OR ANY DAMAGES
          WHATSOEVER RESULTING FROM LOSS OF USE, DATA OR PROFITS, WHETHER IN AN
          ACTION OF CONTRACT, NEGLIGENCE OR OTHER TORTIOUS ACTION, ARISING OUT OF
          OR IN CONNECTION WITH THE USE OR PERFORMANCE OF THIS SOFTWARE.
    identifier: isc-ea6c318e-91a9-413d-027a-507b2cebec2c
  - license_expression: fsf-unlimited
    license_expression_spdx: FSFULLR
    matches:
      - license_expression: fsf-unlimited
        spdx_license_expression: FSFULLR
        from_file:
        start_line: 407
        end_line: 409
        matcher: 1-hash
        score: '100.0'
        matched_length: 29
        match_coverage: '100.0'
        rule_relevance: 100
        rule_identifier: fsf-unlimited.LICENSE
        rule_url: https://github.com/nexB/scancode-toolkit/tree/develop/src/licensedcode/data/licenses/fsf-unlimited.LICENSE
        matched_text: |
          This file is free software; the Free Software Foundation gives
          unlimited permission to copy and/or distribute it, with or without
          modifications, as long as this notice is preserved.
    identifier: fsf_unlimited-ed3d6762-95f0-131d-94c5-834f10d192a2
  - license_expression: fsf-free
    license_expression_spdx: FSFUL
    matches:
      - license_expression: fsf-free
        spdx_license_expression: FSFUL
        from_file:
        start_line: 417
        end_line: 418
        matcher: 1-hash
        score: '100.0'
        matched_length: 18
        match_coverage: '100.0'
        rule_relevance: 100
        rule_identifier: fsf-free.LICENSE
        rule_url: https://github.com/nexB/scancode-toolkit/tree/develop/src/licensedcode/data/licenses/fsf-free.LICENSE
        matched_text: |
          This configure script is free software; the Free Software Foundation
          gives unlimited permission to copy, distribute and modify it.
    identifier: fsf_free-95bff5c5-ed9b-1c78-0dd8-4c05168176ba
  - license_expression: fsf-unlimited-no-warranty
    license_expression_spdx: FSFULLRWD
    matches:
      - license_expression: fsf-unlimited-no-warranty
        spdx_license_expression: FSFULLRWD
        from_file:
        start_line: 446
        end_line: 453
        matcher: 1-hash
        score: '100.0'
        matched_length: 63
        match_coverage: '100.0'
        rule_relevance: 100
        rule_identifier: fsf-unlimited-no-warranty.LICENSE
        rule_url: https://github.com/nexB/scancode-toolkit/tree/develop/src/licensedcode/data/licenses/fsf-unlimited-no-warranty.LICENSE
        matched_text: |
          This file is free software; the Free Software Foundation
          gives unlimited permission to copy and/or distribute it,
          with or without modifications, as long as this notice is preserved.

          This program is distributed in the hope that it will be useful,
          but WITHOUT ANY WARRANTY, to the extent permitted by law; without
          even the implied warranty of MERCHANTABILITY or FITNESS FOR A
          PARTICULAR PURPOSE.
    identifier: fsf_unlimited_no_warranty-0823c9f0-6e4b-8cf0-64e1-5165a09dfa45
  - license_expression: fsf-ap
    license_expression_spdx: FSFAP
    matches:
      - license_expression: fsf-ap
        spdx_license_expression: FSFAP
        from_file:
        start_line: 460
        end_line: 463
        matcher: 1-hash
        score: '100.0'
        matched_length: 37
        match_coverage: '100.0'
        rule_relevance: 100
        rule_identifier: fsf-ap_4.RULE
        rule_url: https://github.com/nexB/scancode-toolkit/tree/develop/src/licensedcode/data/rules/fsf-ap_4.RULE
        matched_text: |
          Copying and distribution of this file, with or without modification,
          are permitted in any medium without royalty provided the copyright
          notice and this notice are preserved.  This file is offered as-is,
          without warranty of any kind.
    identifier: fsf_ap-6e2950ec-5e19-6eae-7b74-d4a2741381b9
  - license_expression: fsf-ap
    license_expression_spdx: FSFAP
    matches:
      - license_expression: fsf-ap
        spdx_license_expression: FSFAP
        from_file:
        start_line: 470
        end_line: 473
        matcher: 1-hash
        score: '100.0'
        matched_length: 35
        match_coverage: '100.0'
        rule_relevance: 100
        rule_identifier: fsf-ap.LICENSE
        rule_url: https://github.com/nexB/scancode-toolkit/tree/develop/src/licensedcode/data/licenses/fsf-ap.LICENSE
        matched_text: |
          Copying and distribution of this file, with or without modification, are
          permitted in any medium without royalty provided the copyright notice
          and this notice are preserved. This file is offered as-is, without any
          warranty.
    identifier: fsf_ap-a7d380d0-4462-458a-36c1-1852bdcbf538
  - license_expression: bzip2-libbzip-2010
    license_expression_spdx: bzip2-1.0.6
    matches:
      - license_expression: bzip2-libbzip-2010
        spdx_license_expression: bzip2-1.0.6
        from_file:
        start_line: 482
        end_line: 511
        matcher: 1-hash
        score: '100.0'
        matched_length: 233
        match_coverage: '100.0'
        rule_relevance: 100
        rule_identifier: bzip2-libbzip-2010.LICENSE
        rule_url: https://github.com/nexB/scancode-toolkit/tree/develop/src/licensedcode/data/licenses/bzip2-libbzip-2010.LICENSE
        matched_text: |
          Redistribution and use in source and binary forms, with or without
          modification, are permitted provided that the following conditions
          are met:

          1. Redistributions of source code must retain the above copyright
             notice, this list of conditions and the following disclaimer.

          2. The origin of this software must not be misrepresented; you must
             not claim that you wrote the original software.  If you use this
             software in a product, an acknowledgment in the product
             documentation would be appreciated but is not required.

          3. Altered source versions must be plainly marked as such, and must
             not be misrepresented as being the original software.

          4. The name of the author may not be used to endorse or promote
             products derived from this software without specific prior written
             permission.

          THIS SOFTWARE IS PROVIDED BY THE AUTHOR ``AS IS'' AND ANY EXPRESS
          OR IMPLIED WARRANTIES, INCLUDING, BUT NOT LIMITED TO, THE IMPLIED
          WARRANTIES OF MERCHANTABILITY AND FITNESS FOR A PARTICULAR PURPOSE
          ARE DISCLAIMED.  IN NO EVENT SHALL THE AUTHOR BE LIABLE FOR ANY
          DIRECT, INDIRECT, INCIDENTAL, SPECIAL, EXEMPLARY, OR CONSEQUENTIAL
          DAMAGES (INCLUDING, BUT NOT LIMITED TO, PROCUREMENT OF SUBSTITUTE
          GOODS OR SERVICES; LOSS OF USE, DATA, OR PROFITS; OR BUSINESS
          INTERRUPTION) HOWEVER CAUSED AND ON ANY THEORY OF LIABILITY,
          WHETHER IN CONTRACT, STRICT LIABILITY, OR TORT (INCLUDING
          NEGLIGENCE OR OTHERWISE) ARISING IN ANY WAY OUT OF THE USE OF THIS
          SOFTWARE, EVEN IF ADVISED OF THE POSSIBILITY OF SUCH DAMAGE.
    identifier: bzip2_libbzip_2010-72b4db44-6142-9aeb-acd2-1d8f2447148c
  - license_expression: public-domain
    license_expression_spdx: LicenseRef-scancode-public-domain
    matches:
      - license_expression: public-domain
        spdx_license_expression: LicenseRef-scancode-public-domain
        from_file:
        start_line: 518
        end_line: 518
        matcher: 2-aho
        score: '70.0'
        matched_length: 2
        match_coverage: '100.0'
        rule_relevance: 70
        rule_identifier: public-domain_bare_words.RULE
        rule_url: https://github.com/nexB/scancode-toolkit/tree/develop/src/licensedcode/data/rules/public-domain_bare_words.RULE
        matched_text: public domain
      - license_expression: public-domain
        spdx_license_expression: LicenseRef-scancode-public-domain
        from_file:
        start_line: 519
        end_line: 519
        matcher: 2-aho
        score: '70.0'
        matched_length: 2
        match_coverage: '100.0'
        rule_relevance: 70
        rule_identifier: public-domain_bare_words.RULE
        rule_url: https://github.com/nexB/scancode-toolkit/tree/develop/src/licensedcode/data/rules/public-domain_bare_words.RULE
        matched_text: Public Domain
    identifier: public_domain-3a08f30b-d5be-6da1-ff9f-8c48b649c6c7
  - license_expression: public-domain
    license_expression_spdx: LicenseRef-scancode-public-domain
    matches:
      - license_expression: public-domain
        spdx_license_expression: LicenseRef-scancode-public-domain
        from_file:
        start_line: 526
        end_line: 526
        matcher: 2-aho
        score: '100.0'
        matched_length: 3
        match_coverage: '100.0'
        rule_relevance: 100
        rule_identifier: public-domain_38.RULE
        rule_url: https://github.com/nexB/scancode-toolkit/tree/develop/src/licensedcode/data/rules/public-domain_38.RULE
        matched_text: is public domain
    identifier: public_domain-7d49b7ad-8b9e-60cd-5fde-397e63b65786
  - license_expression: public-domain
    license_expression_spdx: LicenseRef-scancode-public-domain
    matches:
      - license_expression: public-domain
        spdx_license_expression: LicenseRef-scancode-public-domain
        from_file:
        start_line: 533
        end_line: 533
        matcher: 2-aho
        score: '100.0'
        matched_length: 5
        match_coverage: '100.0'
        rule_relevance: 100
        rule_identifier: public-domain_45.RULE
        rule_url: https://github.com/nexB/scancode-toolkit/tree/develop/src/licensedcode/data/rules/public-domain_45.RULE
        matched_text: placed in the public domain
    identifier: public_domain-f03547dd-ab14-17f3-8260-38458dca67ee
  - license_expression: x11-tiff
    license_expression_spdx: libtiff
    matches:
      - license_expression: x11-tiff
        spdx_license_expression: libtiff
        from_file:
        start_line: 543
        end_line: 560
        matcher: 1-hash
        score: '100.0'
        matched_length: 168
        match_coverage: '100.0'
        rule_relevance: 100
        rule_identifier: x11-tiff.LICENSE
        rule_url: https://github.com/nexB/scancode-toolkit/tree/develop/src/licensedcode/data/licenses/x11-tiff.LICENSE
        matched_text: |
          Permission to use, copy, modify, distribute, and sell this software and
          its documentation for any purpose is hereby granted without fee, provided
          that (i) the above copyright notices and this permission notice appear in
          all copies of the software and related documentation, and (ii) the names of
          Sam Leffler and Silicon Graphics may not be used in any advertising or
          publicity relating to the software without the specific, prior written
          permission of Sam Leffler and Silicon Graphics.

          THE SOFTWARE IS PROVIDED "AS-IS" AND WITHOUT WARRANTY OF ANY KIND,
          EXPRESS, IMPLIED OR OTHERWISE, INCLUDING WITHOUT LIMITATION, ANY
          WARRANTY OF MERCHANTABILITY OR FITNESS FOR A PARTICULAR PURPOSE.

          IN NO EVENT SHALL SAM LEFFLER OR SILICON GRAPHICS BE LIABLE FOR
          ANY SPECIAL, INCIDENTAL, INDIRECT OR CONSEQUENTIAL DAMAGES OF ANY KIND,
          OR ANY DAMAGES WHATSOEVER RESULTING FROM LOSS OF USE, DATA OR PROFITS,
          WHETHER OR NOT ADVISED OF THE POSSIBILITY OF DAMAGE, AND ON ANY THEORY OF
          LIABILITY, ARISING OUT OF OR IN CONNECTION WITH THE USE OR PERFORMANCE
          OF THIS SOFTWARE.
    identifier: x11_tiff-5ce7e7c5-68de-6124-c361-eb1e45ac5ec7
  - license_expression: public-domain
    license_expression_spdx: LicenseRef-scancode-public-domain
    matches:
      - license_expression: public-domain
        spdx_license_expression: LicenseRef-scancode-public-domain
        from_file:
        start_line: 565
        end_line: 565
        matcher: 2-aho
        score: '100.0'
        matched_length: 3
        match_coverage: '100.0'
        rule_relevance: 100
        rule_identifier: public-domain_38.RULE
        rule_url: https://github.com/nexB/scancode-toolkit/tree/develop/src/licensedcode/data/rules/public-domain_38.RULE
        matched_text: is public domain.
      - license_expression: public-domain
        spdx_license_expression: LicenseRef-scancode-public-domain
        from_file:
        start_line: 569
        end_line: 569
        matcher: 2-aho
        score: '70.0'
        matched_length: 2
        match_coverage: '100.0'
        rule_relevance: 70
        rule_identifier: public-domain_bare_words.RULE
        rule_url: https://github.com/nexB/scancode-toolkit/tree/develop/src/licensedcode/data/rules/public-domain_bare_words.RULE
        matched_text: public domain.
    identifier: public_domain-12719e81-b9e7-3b20-5ec2-b0cc7eebb090
<<<<<<< HEAD
  - license_expression: apache-2.0 AND (free-unknown AND apache-2.0 WITH generic-exception)
    license_expression_spdx: Apache-2.0 AND (LicenseRef-scancode-free-unknown AND Apache-2.0
      WITH LicenseRef-scancode-generic-exception)
=======
  - license_expression: apache-2.0 AND apache-2.0 WITH generic-exception
>>>>>>> 572f4fb8
    matches:
      - license_expression: apache-2.0
        spdx_license_expression: Apache-2.0
        from_file:
        start_line: 579
        end_line: 589
        matcher: 1-hash
        score: '100.0'
        matched_length: 85
        match_coverage: '100.0'
        rule_relevance: 100
        rule_identifier: apache-2.0_7.RULE
        rule_url: https://github.com/nexB/scancode-toolkit/tree/develop/src/licensedcode/data/rules/apache-2.0_7.RULE
        matched_text: |
          Licensed under the Apache License, Version 2.0 (the "License");
          you may not use this file except in compliance with the License.
          You may obtain a copy of the License at

             http://www.apache.org/licenses/LICENSE-2.0

          Unless required by applicable law or agreed to in writing, software
          distributed under the License is distributed on an "AS IS" BASIS,
          WITHOUT WARRANTIES OR CONDITIONS OF ANY KIND, either express or implied.
          See the License for the specific language governing permissions and
          limitations under the License.
      - license_expression: free-unknown AND apache-2.0 WITH generic-exception
        spdx_license_expression: LicenseRef-scancode-free-unknown AND Apache-2.0 WITH LicenseRef-scancode-generic-exception
        from_file:
        start_line: 591
        end_line: 602
        matcher: 1-hash
        score: '100.0'
        matched_length: 137
        match_coverage: '100.0'
<<<<<<< HEAD
        rule_relevance: 100
        rule_identifier: free-unknown_and_apache-2.0_with_generic-exception_1.RULE
        rule_url: https://github.com/nexB/scancode-toolkit/tree/develop/src/licensedcode/data/rules/free-unknown_and_apache-2.0_with_generic-exception_1.RULE
=======
        matcher: 1-hash
        license_expression: apache-2.0 WITH generic-exception
        rule_identifier: apache-2.0_with_generic-exception_1.RULE
        rule_relevance: 100
        rule_url: https://github.com/nexB/scancode-toolkit/tree/develop/src/licensedcode/data/rules/apache-2.0_with_generic-exception_1.RULE
>>>>>>> 572f4fb8
        matched_text: |
          See COPYING.YARA. The GPL exception has been granted by upstream in
          https://bugzilla.clamav.net/show_bug.cgi?id=11336:
           Steven Morgan 2015-07-21 23:02:01 CEST
           The Apache 2 license notification for YARA is in the file COPYING.YARA,
           similar to what we do for bzip2 and at least 9 other third party components
           included in ClamAV. We also maintain the Apache v2 license header within the
           YARA source code files as well as noting that the file is modified. We also
           intend to write a GPL exclusion, as is done for OpenSSL. We believe these to
           be sufficient indicators of which licenses apply to which source files.

          On Debian systems, the full text of the Apache License, Version 2.0 can be
          found in the file `/usr/share/common-licenses/Apache-2.0'.
    identifier: apache_2_0_and_apache_2_0_with_generic_exception-a8c6f17d-1661-8453-bad0-5cae80a43f41
  - license_expression: gpl-3.0-plus WITH bison-exception-2.2 AND gpl-3.0
    license_expression_spdx: GPL-3.0-or-later WITH Bison-exception-2.2 AND GPL-3.0-only
    matches:
      - license_expression: gpl-3.0-plus WITH bison-exception-2.2
        spdx_license_expression: GPL-3.0-or-later WITH Bison-exception-2.2
        from_file:
        start_line: 610
        end_line: 628
        matcher: 1-hash
        score: '100.0'
        matched_length: 169
        match_coverage: '100.0'
        rule_relevance: 100
        rule_identifier: gpl-3.0-plus_with_bison-exception-2.2_6.RULE
        rule_url: https://github.com/nexB/scancode-toolkit/tree/develop/src/licensedcode/data/rules/gpl-3.0-plus_with_bison-exception-2.2_6.RULE
        matched_text: |
          This program is free software: you can redistribute it and/or modify
          it under the terms of the GNU General Public License as published by
          the Free Software Foundation, either version 3 of the License, or
          (at your option) any later version.

          This program is distributed in the hope that it will be useful,
          but WITHOUT ANY WARRANTY; without even the implied warranty of
          MERCHANTABILITY or FITNESS FOR A PARTICULAR PURPOSE.  See the
          GNU General Public License for more details.

          As a special exception, you may create a larger work that contains
          part or all of the Bison parser skeleton and distribute that work
          under terms of your choice, so long as that work isn't itself a
          parser generator using the skeleton or a modified version thereof
          as a parser skeleton.  Alternatively, if you modify or redistribute
          the parser skeleton itself, you may (at your option) remove this
          special exception, which will cause the skeleton and the resulting
          Bison output files to be licensed under the GNU General Public
          License without this special exception.
      - license_expression: gpl-3.0
        spdx_license_expression: GPL-3.0-only
        from_file:
        start_line: 630
        end_line: 636
        matcher: 1-hash
        score: '100.0'
        matched_length: 60
        match_coverage: '100.0'
        rule_relevance: 100
        rule_identifier: gpl-3.0_404.RULE
        rule_url: https://github.com/nexB/scancode-toolkit/tree/develop/src/licensedcode/data/rules/gpl-3.0_404.RULE
        matched_text: |
          You should have received a copy of the GNU General Public License
          along with this program; if not, write to the Free Software
          Foundation, Inc., 51 Franklin Street, Fifth Floor, Boston,
          MA 02110-1301, USA.

          On Debian systems, the full text of the GNU General Public License
          version 3 can be found in the file `/usr/share/common-licenses/GPL-3.
    identifier: gpl_3_0_plus_with_bison_exception_2_2_and_gpl_3_0-89877544-461a-1807-d39e-e7828b16809d
  - license_expression: gpl-2.0-plus
    license_expression_spdx: GPL-2.0-or-later
    matches:
      - license_expression: gpl-2.0-plus
        spdx_license_expression: GPL-2.0-or-later
        from_file:
        start_line: 638
        end_line: 638
        matcher: 1-hash
        score: '100.0'
        matched_length: 3
        match_coverage: '100.0'
        rule_relevance: 100
        rule_identifier: gpl-2.0-plus_22.RULE
        rule_url: https://github.com/nexB/scancode-toolkit/tree/develop/src/licensedcode/data/rules/gpl-2.0-plus_22.RULE
        matched_text: 'License: gpl-2+'
      - license_expression: gpl-2.0-plus
        spdx_license_expression: GPL-2.0-or-later
        from_file:
        start_line: 639
        end_line: 647
        matcher: 1-hash
        score: '100.0'
        matched_length: 79
        match_coverage: '100.0'
        rule_relevance: 100
        rule_identifier: gpl-2.0-plus_90.RULE
        rule_url: https://github.com/nexB/scancode-toolkit/tree/develop/src/licensedcode/data/rules/gpl-2.0-plus_90.RULE
        matched_text: |
          This program is free software; you can redistribute it and/or modify
          it under the terms of the GNU General Public License as published by
          the Free Software Foundation; either version 2 of the License, or
          (at your option) any later version.

          This program is distributed in the hope that it will be useful,
          but WITHOUT ANY WARRANTY; without even the implied warranty of
          MERCHANTABILITY or FITNESS FOR A PARTICULAR PURPOSE.  See the
          GNU General Public License for more details.
    identifier: gpl_2_0_plus-fd645ea4-8c55-2e5f-ed83-f732efae58db
  - license_expression: lgpl-2.1
    license_expression_spdx: LGPL-2.1-only
    matches:
      - license_expression: lgpl-2.1
        spdx_license_expression: LGPL-2.1-only
        from_file:
        start_line: 649
        end_line: 649
        matcher: 1-hash
        score: '100.0'
        matched_length: 4
        match_coverage: '100.0'
        rule_relevance: 100
        rule_identifier: lgpl-2.1_38.RULE
        rule_url: https://github.com/nexB/scancode-toolkit/tree/develop/src/licensedcode/data/rules/lgpl-2.1_38.RULE
        matched_text: 'License: lgpl-2.1'
      - license_expression: lgpl-2.1
        spdx_license_expression: LGPL-2.1-only
        from_file:
        start_line: 650
        end_line: 657
        matcher: 1-hash
        score: '100.0'
        matched_length: 71
        match_coverage: '100.0'
        rule_relevance: 100
        rule_identifier: lgpl-2.1_302.RULE
        rule_url: https://github.com/nexB/scancode-toolkit/tree/develop/src/licensedcode/data/rules/lgpl-2.1_302.RULE
        matched_text: |
          This library is free software; you can redistribute it and/or
          modify it under the terms of the GNU Lesser General Public
          License version 2.1 as published by the Free Software Foundation.

          This library is distributed in the hope that it will be useful,
          but WITHOUT ANY WARRANTY; without even the implied warranty of
          MERCHANTABILITY or FITNESS FOR A PARTICULAR PURPOSE.  See the GNU
          Lesser General Public License for more details.
    identifier: lgpl_2_1-b259c323-2b92-43df-e588-943699e0bf8f
  - license_expression: mit
    license_expression_spdx: MIT
    matches:
      - license_expression: mit
        spdx_license_expression: MIT
        from_file:
        start_line: 668
        end_line: 683
        matcher: 1-hash
        score: '100.0'
        matched_length: 160
        match_coverage: '100.0'
        rule_relevance: 100
        rule_identifier: mit_1063.RULE
        rule_url: https://github.com/nexB/scancode-toolkit/tree/develop/src/licensedcode/data/rules/mit_1063.RULE
        matched_text: |
          Permission is hereby granted, free of charge, to any person obtaining a copy
          of this software and associated documentation files (the "Software"), to
          deal in the Software without restriction, including without limitation the
          rights to use, copy, modify, merge, publish, distribute, sublicense, and/or
          sell copies of the Software, and to permit persons to whom the Software is
          furnished to do so, subject to the following conditions:

          The above copyright notice and this permission notice shall be included in
          all copies or substantial portions of the Software.

          THE SOFTWARE IS PROVIDED "AS IS", WITHOUT WARRANTY OF ANY KIND, EXPRESS OR
          IMPLIED, INCLUDING BUT NOT LIMITED TO THE WARRANTIES OF MERCHANTABILITY,
          FITNESS FOR A PARTICULAR PURPOSE AND NONINFRINGEMENT.  IN NO EVENT SHALL THE
          X CONSORTIUM BE LIABLE FOR ANY CLAIM, DAMAGES OR OTHER LIABILITY, WHETHER IN
          AN ACTION OF CONTRACT, TORT OR OTHERWISE, ARISING FROM, OUT OF OR IN CONNEC-
          TION WITH THE SOFTWARE OR THE USE OR OTHER DEALINGS IN THE SOFTWARE.
    identifier: mit-61fd06a2-aa8b-6f8b-d7a6-d21c4378a12a
  - license_expression: bsd-simplified
    license_expression_spdx: BSD-2-Clause
    matches:
      - license_expression: bsd-simplified
        spdx_license_expression: BSD-2-Clause
        from_file:
        start_line: 686
        end_line: 705
        matcher: 1-hash
        score: '100.0'
        matched_length: 183
        match_coverage: '100.0'
        rule_relevance: 100
        rule_identifier: bsd-simplified_28.RULE
        rule_url: https://github.com/nexB/scancode-toolkit/tree/develop/src/licensedcode/data/rules/bsd-simplified_28.RULE
        matched_text: |
          Redistribution and use in source and binary forms, with or without
          modification, are permitted provided that the following conditions
          are met:
          1. Redistributions of source code must retain the above copyright
             notice, this list of conditions and the following disclaimer.
          2. Redistributions in binary form must reproduce the above copyright
             notice, this list of conditions and the following disclaimer in the
             documentation and/or other materials provided with the distribution.

          THIS SOFTWARE IS PROVIDED BY THE REGENTS AND CONTRIBUTORS ``AS IS'' AND
          ANY EXPRESS OR IMPLIED WARRANTIES, INCLUDING, BUT NOT LIMITED TO, THE
          IMPLIED WARRANTIES OF MERCHANTABILITY AND FITNESS FOR A PARTICULAR PURPOSE
          ARE DISCLAIMED.  IN NO EVENT SHALL THE REGENTS OR CONTRIBUTORS BE LIABLE
          FOR ANY DIRECT, INDIRECT, INCIDENTAL, SPECIAL, EXEMPLARY, OR CONSEQUENTIAL
          DAMAGES (INCLUDING, BUT NOT LIMITED TO, PROCUREMENT OF SUBSTITUTE GOODS
          OR SERVICES; LOSS OF USE, DATA, OR PROFITS; OR BUSINESS INTERRUPTION)
          HOWEVER CAUSED AND ON ANY THEORY OF LIABILITY, WHETHER IN CONTRACT, STRICT
          LIABILITY, OR TORT (INCLUDING NEGLIGENCE OR OTHERWISE) ARISING IN ANY WAY
          OUT OF THE USE OF THIS SOFTWARE, EVEN IF ADVISED OF THE POSSIBILITY OF
          SUCH DAMAGE.
    identifier: bsd_simplified-0babbbff-d6dd-6741-97f3-c930c052317f
  - license_expression: bsd-new
    license_expression_spdx: BSD-3-Clause
    matches:
      - license_expression: bsd-new
        spdx_license_expression: BSD-3-Clause
        from_file:
        start_line: 708
        end_line: 730
        matcher: 1-hash
        score: '100.0'
        matched_length: 213
        match_coverage: '100.0'
        rule_relevance: 100
        rule_identifier: bsd-new_19.RULE
        rule_url: https://github.com/nexB/scancode-toolkit/tree/develop/src/licensedcode/data/rules/bsd-new_19.RULE
        matched_text: |
          Redistribution and use in source and binary forms, with or without
          modification, are permitted provided that the following conditions
          are met:
          1. Redistributions of source code must retain the above copyright
             notice, this list of conditions and the following disclaimer.
          2. Redistributions in binary form must reproduce the above copyright
             notice, this list of conditions and the following disclaimer in the
             documentation and/or other materials provided with the distribution.
          3. Neither the name of the University nor the names of its contributors
             may be used to endorse or promote products derived from this software
             without specific prior written permission.

          THIS SOFTWARE IS PROVIDED BY THE REGENTS AND CONTRIBUTORS ``AS IS'' AND
          ANY EXPRESS OR IMPLIED WARRANTIES, INCLUDING, BUT NOT LIMITED TO, THE
          IMPLIED WARRANTIES OF MERCHANTABILITY AND FITNESS FOR A PARTICULAR PURPOSE
          ARE DISCLAIMED.  IN NO EVENT SHALL THE REGENTS OR CONTRIBUTORS BE LIABLE
          FOR ANY DIRECT, INDIRECT, INCIDENTAL, SPECIAL, EXEMPLARY, OR CONSEQUENTIAL
          DAMAGES (INCLUDING, BUT NOT LIMITED TO, PROCUREMENT OF SUBSTITUTE GOODS
          OR SERVICES; LOSS OF USE, DATA, OR PROFITS; OR BUSINESS INTERRUPTION)
          HOWEVER CAUSED AND ON ANY THEORY OF LIABILITY, WHETHER IN CONTRACT, STRICT
          LIABILITY, OR TORT (INCLUDING NEGLIGENCE OR OTHERWISE) ARISING IN ANY WAY
          OUT OF THE USE OF THIS SOFTWARE, EVEN IF ADVISED OF THE POSSIBILITY OF
          SUCH DAMAGE.
    identifier: bsd_new-ccc98c3a-92d4-e7a3-e0ba-798328cb6b98
  - license_expression: zlib
    license_expression_spdx: Zlib
    matches:
      - license_expression: zlib
        spdx_license_expression: Zlib
        from_file:
        start_line: 733
        end_line: 747
        matcher: 1-hash
        score: '100.0'
        matched_length: 132
        match_coverage: '100.0'
        rule_relevance: 100
        rule_identifier: zlib.LICENSE
        rule_url: https://github.com/nexB/scancode-toolkit/tree/develop/src/licensedcode/data/licenses/zlib.LICENSE
        matched_text: |
          This software is provided 'as-is', without any express or implied
          warranty.  In no event will the authors be held liable for any damages
          arising from the use of this software.

          Permission is granted to anyone to use this software for any purpose,
          including commercial applications, and to alter it and redistribute it
          freely, subject to the following restrictions:

          1. The origin of this software must not be misrepresented; you must not
             claim that you wrote the original software. If you use this software
             in a product, an acknowledgment in the product documentation would be
             appreciated but is not required.
          2. Altered source versions must be plainly marked as such, and must not be
             misrepresented as being the original software.
          3. This notice may not be removed or altered from any source distribution.
    identifier: zlib-f32ae987-c66a-44ce-bd13-c90e0c59aab8
  - license_expression: gpl-2.0
    license_expression_spdx: GPL-2.0-only
    matches:
      - license_expression: gpl-2.0
        spdx_license_expression: GPL-2.0-only
        from_file:
        start_line: 34
        end_line: 40
        matcher: 1-hash
        score: '100.0'
        matched_length: 60
        match_coverage: '100.0'
        rule_relevance: 100
        rule_identifier: gpl-2.0_1140.RULE
        rule_url: https://github.com/nexB/scancode-toolkit/tree/develop/src/licensedcode/data/rules/gpl-2.0_1140.RULE
        matched_text: |
          You should have received a copy of the GNU General Public License
          along with this program; if not, write to the Free Software
          Foundation, Inc., 51 Franklin Street, Fifth Floor, Boston,
          MA 02110-1301, USA.

          On Debian systems, the full text of the GNU General Public License
          version 2 can be found in the file `/usr/share/common-licenses/GPL-2'.
    identifier: gpl_2_0-31fbee1e-1dbb-ab54-755a-9520b4bece5f
  - license_expression: gpl-2.0
    license_expression_spdx: GPL-2.0-only
    matches:
      - license_expression: gpl-2.0
        spdx_license_expression: GPL-2.0-only
        from_file:
        start_line: 73
        end_line: 79
        matcher: 1-hash
        score: '100.0'
        matched_length: 60
        match_coverage: '100.0'
        rule_relevance: 100
        rule_identifier: gpl-2.0_1140.RULE
        rule_url: https://github.com/nexB/scancode-toolkit/tree/develop/src/licensedcode/data/rules/gpl-2.0_1140.RULE
        matched_text: |
          You should have received a copy of the GNU General Public License
          along with this program; if not, write to the Free Software
          Foundation, Inc., 51 Franklin Street, Fifth Floor, Boston,
          MA 02110-1301, USA.

          On Debian systems, the full text of the GNU General Public License
          version 2 can be found in the file `/usr/share/common-licenses/GPL-2'.
    identifier: gpl_2_0-31fbee1e-1dbb-ab54-755a-9520b4bece5f
  - license_expression: gpl-2.0
    license_expression_spdx: GPL-2.0-only
    matches:
      - license_expression: gpl-2.0
        spdx_license_expression: GPL-2.0-only
        from_file:
        start_line: 121
        end_line: 127
        matcher: 1-hash
        score: '100.0'
        matched_length: 60
        match_coverage: '100.0'
        rule_relevance: 100
        rule_identifier: gpl-2.0_1140.RULE
        rule_url: https://github.com/nexB/scancode-toolkit/tree/develop/src/licensedcode/data/rules/gpl-2.0_1140.RULE
        matched_text: |
          You should have received a copy of the GNU General Public License
          along with this program; if not, write to the Free Software
          Foundation, Inc., 51 Franklin Street, Fifth Floor, Boston,
          MA 02110-1301, USA.

          On Debian systems, the full text of the GNU General Public License
          version 2 can be found in the file `/usr/share/common-licenses/GPL-2'.
    identifier: gpl_2_0-31fbee1e-1dbb-ab54-755a-9520b4bece5f
  - license_expression: gpl-2.0
    license_expression_spdx: GPL-2.0-only
    matches:
      - license_expression: gpl-2.0
        spdx_license_expression: GPL-2.0-only
        from_file:
        start_line: 135
        end_line: 141
        matcher: 1-hash
        score: '100.0'
        matched_length: 60
        match_coverage: '100.0'
        rule_relevance: 100
        rule_identifier: gpl-2.0_1140.RULE
        rule_url: https://github.com/nexB/scancode-toolkit/tree/develop/src/licensedcode/data/rules/gpl-2.0_1140.RULE
        matched_text: |
          You should have received a copy of the GNU General Public License
          along with this program; if not, write to the Free Software
          Foundation, Inc., 51 Franklin Street, Fifth Floor, Boston,
          MA 02110-1301, USA.

          On Debian systems, the full text of the GNU General Public License
          version 2 can be found in the file `/usr/share/common-licenses/GPL-2'.
    identifier: gpl_2_0-31fbee1e-1dbb-ab54-755a-9520b4bece5f
  - license_expression: gpl-2.0
    license_expression_spdx: GPL-2.0-only
    matches:
      - license_expression: gpl-2.0
        spdx_license_expression: GPL-2.0-only
        from_file:
        start_line: 170
        end_line: 176
        matcher: 1-hash
        score: '100.0'
        matched_length: 60
        match_coverage: '100.0'
        rule_relevance: 100
        rule_identifier: gpl-2.0_1140.RULE
        rule_url: https://github.com/nexB/scancode-toolkit/tree/develop/src/licensedcode/data/rules/gpl-2.0_1140.RULE
        matched_text: |
          You should have received a copy of the GNU General Public License
          along with this program; if not, write to the Free Software
          Foundation, Inc., 51 Franklin Street, Fifth Floor, Boston,
          MA 02110-1301, USA.

          On Debian systems, the full text of the GNU General Public License
          version 2 can be found in the file `/usr/share/common-licenses/GPL-2'.
    identifier: gpl_2_0-31fbee1e-1dbb-ab54-755a-9520b4bece5f
  - license_expression: gpl-3.0
    license_expression_spdx: GPL-3.0-only
    matches:
      - license_expression: gpl-3.0
        spdx_license_expression: GPL-3.0-only
        from_file:
        start_line: 203
        end_line: 209
        matcher: 1-hash
        score: '100.0'
        matched_length: 60
        match_coverage: '100.0'
        rule_relevance: 100
        rule_identifier: gpl-3.0_404.RULE
        rule_url: https://github.com/nexB/scancode-toolkit/tree/develop/src/licensedcode/data/rules/gpl-3.0_404.RULE
        matched_text: |
          You should have received a copy of the GNU General Public License
          along with this program; if not, write to the Free Software
          Foundation, Inc., 51 Franklin Street, Fifth Floor, Boston,
          MA 02110-1301, USA.

          On Debian systems, the full text of the GNU General Public License
          version 3 can be found in the file `/usr/share/common-licenses/GPL-3.
    identifier: gpl_3_0-e668b2f1-84da-940b-2a7d-b9bf66e9244b
  - license_expression: gpl-2.0
    license_expression_spdx: GPL-2.0-only
    matches:
      - license_expression: gpl-2.0
        spdx_license_expression: GPL-2.0-only
        from_file:
        start_line: 232
        end_line: 238
        matcher: 1-hash
        score: '100.0'
        matched_length: 60
        match_coverage: '100.0'
        rule_relevance: 100
        rule_identifier: gpl-2.0_1140.RULE
        rule_url: https://github.com/nexB/scancode-toolkit/tree/develop/src/licensedcode/data/rules/gpl-2.0_1140.RULE
        matched_text: |
          You should have received a copy of the GNU General Public License
          along with this program; if not, write to the Free Software
          Foundation, Inc., 51 Franklin Street, Fifth Floor, Boston,
          MA 02110-1301, USA.

          On Debian systems, the full text of the GNU General Public License
          version 2 can be found in the file `/usr/share/common-licenses/GPL-2'.
    identifier: gpl_2_0-31fbee1e-1dbb-ab54-755a-9520b4bece5f
  - license_expression: lgpl-2.0-plus
    license_expression_spdx: LGPL-2.0-or-later
    matches:
      - license_expression: lgpl-2.0-plus
        spdx_license_expression: LGPL-2.0-or-later
        from_file:
        start_line: 260
        end_line: 266
        matcher: 1-hash
        score: '100.0'
        matched_length: 62
        match_coverage: '100.0'
        rule_relevance: 100
        rule_identifier: lgpl-2.0-plus_452.RULE
        rule_url: https://github.com/nexB/scancode-toolkit/tree/develop/src/licensedcode/data/rules/lgpl-2.0-plus_452.RULE
        matched_text: |
          You should have received a copy of the GNU Lesser General Public License
          along with this program; if not, write to the Free Software
          Foundation, Inc., 51 Franklin Street, Fifth Floor, Boston,
          MA 02110-1301, USA.

          On Debian systems, the full text of the GNU Lesser General Public License
          version 2 can be found in the file `/usr/share/common-licenses/LGPL-2'.
    identifier: lgpl_2_0_plus-5963c0a6-6f43-d89e-43e3-189423b8461a
  - license_expression: x11-xconsortium AND public-domain
    license_expression_spdx: X11 AND LicenseRef-scancode-public-domain
    matches:
      - license_expression: x11-xconsortium
        spdx_license_expression: X11
        from_file:
        start_line: 293
        end_line: 296
        matcher: 3-seq
        score: '20.2'
        matched_length: 41
        match_coverage: '20.2'
        rule_relevance: 100
        rule_identifier: x11-xconsortium_21.RULE
        rule_url: https://github.com/nexB/scancode-toolkit/tree/develop/src/licensedcode/data/rules/x11-xconsortium_21.RULE
        matched_text: |
          Except as contained in this notice, the name of the X Consortium shall not
          be used in advertising or otherwise to promote the sale, use or other deal-
          ings in this Software without prior written authorization from the X Consor-
          tium.
      - license_expression: public-domain
        spdx_license_expression: LicenseRef-scancode-public-domain
        from_file:
        start_line: 298
        end_line: 298
        matcher: 2-aho
        score: '100.0'
        matched_length: 10
        match_coverage: '100.0'
        rule_relevance: 100
        rule_identifier: public-domain_58.RULE
        rule_url: https://github.com/nexB/scancode-toolkit/tree/develop/src/licensedcode/data/rules/public-domain_58.RULE
        matched_text: FSF changes to this file are in the public domain.
    identifier: x11_xconsortium_and_public_domain-d9561273-6993-908f-b782-aed5836bd09b
<<<<<<< HEAD
  - license_expression: free-unknown AND apache-2.0 WITH generic-exception
    license_expression_spdx: LicenseRef-scancode-free-unknown AND Apache-2.0 WITH LicenseRef-scancode-generic-exception
=======
  - license_expression: apache-2.0 WITH generic-exception
>>>>>>> 572f4fb8
    matches:
      - license_expression: free-unknown AND apache-2.0 WITH generic-exception
        spdx_license_expression: LicenseRef-scancode-free-unknown AND Apache-2.0 WITH LicenseRef-scancode-generic-exception
        from_file:
        start_line: 591
        end_line: 602
        matcher: 1-hash
        score: '100.0'
        matched_length: 137
        match_coverage: '100.0'
<<<<<<< HEAD
        rule_relevance: 100
        rule_identifier: free-unknown_and_apache-2.0_with_generic-exception_1.RULE
        rule_url: https://github.com/nexB/scancode-toolkit/tree/develop/src/licensedcode/data/rules/free-unknown_and_apache-2.0_with_generic-exception_1.RULE
=======
        matcher: 1-hash
        license_expression: apache-2.0 WITH generic-exception
        rule_identifier: apache-2.0_with_generic-exception_1.RULE
        rule_relevance: 100
        rule_url: https://github.com/nexB/scancode-toolkit/tree/develop/src/licensedcode/data/rules/apache-2.0_with_generic-exception_1.RULE
>>>>>>> 572f4fb8
        matched_text: |
          See COPYING.YARA. The GPL exception has been granted by upstream in
          https://bugzilla.clamav.net/show_bug.cgi?id=11336:
           Steven Morgan 2015-07-21 23:02:01 CEST
           The Apache 2 license notification for YARA is in the file COPYING.YARA,
           similar to what we do for bzip2 and at least 9 other third party components
           included in ClamAV. We also maintain the Apache v2 license header within the
           YARA source code files as well as noting that the file is modified. We also
           intend to write a GPL exclusion, as is done for OpenSSL. We believe these to
           be sufficient indicators of which licenses apply to which source files.

          On Debian systems, the full text of the Apache License, Version 2.0 can be
          found in the file `/usr/share/common-licenses/Apache-2.0'.
    identifier: apache_2_0_with_generic_exception-a512f441-dab3-b8eb-e03a-3851ccfd84b9
  - license_expression: gpl-3.0
    license_expression_spdx: GPL-3.0-only
    matches:
      - license_expression: gpl-3.0
        spdx_license_expression: GPL-3.0-only
        from_file:
        start_line: 630
        end_line: 636
        matcher: 1-hash
        score: '100.0'
        matched_length: 60
        match_coverage: '100.0'
        rule_relevance: 100
        rule_identifier: gpl-3.0_404.RULE
        rule_url: https://github.com/nexB/scancode-toolkit/tree/develop/src/licensedcode/data/rules/gpl-3.0_404.RULE
        matched_text: |
          You should have received a copy of the GNU General Public License
          along with this program; if not, write to the Free Software
          Foundation, Inc., 51 Franklin Street, Fifth Floor, Boston,
          MA 02110-1301, USA.

          On Debian systems, the full text of the GNU General Public License
          version 3 can be found in the file `/usr/share/common-licenses/GPL-3.
    identifier: gpl_3_0-e668b2f1-84da-940b-2a7d-b9bf66e9244b
copyright: |
  1998-2015, Sourcefire, Inc.
  2002-2007, Tomasz Kojm <tkojm@clamav.net>
  2006, Sensory Networks, Inc
  2007-2015, Cisco Systems, Inc
  2014-2018, Cisco and/or its affiliates
  2014, 2017-2018 Cisco and/or its affiliates
  2002-2013, Tomasz Kojm <tkojm@clamav.net>
  2004 Trog <trog@uncon.org>
  2006, Everton da Silva Marques <everton.marques@gmail.com>
  2006, Sensory Networks, Inc
  2007-2013, Sourcefire, Inc.
  2014, Cisco Systems, Inc.
  2004, Stephen Gran <sgran@debian.org>
  1992-2013, Free Software Foundation, Inc.
  1992-2013, Free Software Foundation, Inc.
  1996-2011, Free Software Foundation, Inc.
  1998-2001, 2004-2010, Free Software Foundation, Inc
  2003-2004 Stuart Caie
  2007-2013, Sourcefire, Inc.
  1990, 1993-1994, The Regents of the University of California.
  1994-2015, Free Software Foundation, Inc.
  1994, X Consortium
  1997, 2000-2002, 2006, Benjamin Sittler
  2009-2010, Sourcefire, Inc.
  1986-1995, Ian F. Darwin
  2008-2010, Sourcefire, Inc.
  1991-1993, The Regents of the University of California.
  1992-1994, Henry Spencer
  1992-1994, The Regents of the University of California.
  2001, Opaque Industries
  2002-2007, Igor Kogan
  2005, Wang Zhen
  1995-2005, Jean-loup Gailly
  1995-2005, Mark Adler
  1999-2007, Nullsoft and Contributors
  1995-1998, Jean-loup Gailly
  1998, Todd C. Miller <Todd.Miller@courtesan.com>
  1996-2011, Free Software Foundation, Inc.
  1992-1996, 1998-2012, Free Software Foundation, Inc.
  1994-2011, Free Software Foundation, Inc.
  1999, 2003, 2011, Free Software Foundation, Inc.
  2008, Bruce Korb <bkorb@gnu.org>
  1996-2006, Julian Seward <jseward@bzip.org>
  1985, John Gilmore
  Tom St Denis <tomstdenis@gmail.com>
  2008-2010, Igor Pavlov
  1988-1997 Sam Leffler
  1991-1997 Silicon Graphics, Inc
  2016 Cisco and/or its affiliates. All rights reserved.
  Public Domain
  Copyright (C) 2014 Cisco Systems, Inc. and/or its affiliates. All rights reserved.
  Copyright (c) 2013. The YARA Authors. All Rights Reserved.
  1984, 1989-1990, 2000-2011, Free Software Foundation, Inc.<|MERGE_RESOLUTION|>--- conflicted
+++ resolved
@@ -707,13 +707,8 @@
         rule_url: https://github.com/nexB/scancode-toolkit/tree/develop/src/licensedcode/data/rules/public-domain_bare_words.RULE
         matched_text: public domain.
     identifier: public_domain-12719e81-b9e7-3b20-5ec2-b0cc7eebb090
-<<<<<<< HEAD
-  - license_expression: apache-2.0 AND (free-unknown AND apache-2.0 WITH generic-exception)
-    license_expression_spdx: Apache-2.0 AND (LicenseRef-scancode-free-unknown AND Apache-2.0
-      WITH LicenseRef-scancode-generic-exception)
-=======
   - license_expression: apache-2.0 AND apache-2.0 WITH generic-exception
->>>>>>> 572f4fb8
+    license_expression_spdx: Apache-2.0 AND Apache-2.0 WITH LicenseRef-scancode-generic-exception
     matches:
       - license_expression: apache-2.0
         spdx_license_expression: Apache-2.0
@@ -739,8 +734,8 @@
           WITHOUT WARRANTIES OR CONDITIONS OF ANY KIND, either express or implied.
           See the License for the specific language governing permissions and
           limitations under the License.
-      - license_expression: free-unknown AND apache-2.0 WITH generic-exception
-        spdx_license_expression: LicenseRef-scancode-free-unknown AND Apache-2.0 WITH LicenseRef-scancode-generic-exception
+      - license_expression: apache-2.0 WITH generic-exception
+        spdx_license_expression: Apache-2.0 WITH LicenseRef-scancode-generic-exception
         from_file:
         start_line: 591
         end_line: 602
@@ -748,17 +743,9 @@
         score: '100.0'
         matched_length: 137
         match_coverage: '100.0'
-<<<<<<< HEAD
-        rule_relevance: 100
-        rule_identifier: free-unknown_and_apache-2.0_with_generic-exception_1.RULE
-        rule_url: https://github.com/nexB/scancode-toolkit/tree/develop/src/licensedcode/data/rules/free-unknown_and_apache-2.0_with_generic-exception_1.RULE
-=======
-        matcher: 1-hash
-        license_expression: apache-2.0 WITH generic-exception
+        rule_relevance: 100
         rule_identifier: apache-2.0_with_generic-exception_1.RULE
-        rule_relevance: 100
         rule_url: https://github.com/nexB/scancode-toolkit/tree/develop/src/licensedcode/data/rules/apache-2.0_with_generic-exception_1.RULE
->>>>>>> 572f4fb8
         matched_text: |
           See COPYING.YARA. The GPL exception has been granted by upstream in
           https://bugzilla.clamav.net/show_bug.cgi?id=11336:
@@ -1274,15 +1261,11 @@
         rule_url: https://github.com/nexB/scancode-toolkit/tree/develop/src/licensedcode/data/rules/public-domain_58.RULE
         matched_text: FSF changes to this file are in the public domain.
     identifier: x11_xconsortium_and_public_domain-d9561273-6993-908f-b782-aed5836bd09b
-<<<<<<< HEAD
-  - license_expression: free-unknown AND apache-2.0 WITH generic-exception
-    license_expression_spdx: LicenseRef-scancode-free-unknown AND Apache-2.0 WITH LicenseRef-scancode-generic-exception
-=======
   - license_expression: apache-2.0 WITH generic-exception
->>>>>>> 572f4fb8
-    matches:
-      - license_expression: free-unknown AND apache-2.0 WITH generic-exception
-        spdx_license_expression: LicenseRef-scancode-free-unknown AND Apache-2.0 WITH LicenseRef-scancode-generic-exception
+    license_expression_spdx: Apache-2.0 WITH LicenseRef-scancode-generic-exception
+    matches:
+      - license_expression: apache-2.0 WITH generic-exception
+        spdx_license_expression: Apache-2.0 WITH LicenseRef-scancode-generic-exception
         from_file:
         start_line: 591
         end_line: 602
@@ -1290,17 +1273,9 @@
         score: '100.0'
         matched_length: 137
         match_coverage: '100.0'
-<<<<<<< HEAD
-        rule_relevance: 100
-        rule_identifier: free-unknown_and_apache-2.0_with_generic-exception_1.RULE
-        rule_url: https://github.com/nexB/scancode-toolkit/tree/develop/src/licensedcode/data/rules/free-unknown_and_apache-2.0_with_generic-exception_1.RULE
-=======
-        matcher: 1-hash
-        license_expression: apache-2.0 WITH generic-exception
+        rule_relevance: 100
         rule_identifier: apache-2.0_with_generic-exception_1.RULE
-        rule_relevance: 100
         rule_url: https://github.com/nexB/scancode-toolkit/tree/develop/src/licensedcode/data/rules/apache-2.0_with_generic-exception_1.RULE
->>>>>>> 572f4fb8
         matched_text: |
           See COPYING.YARA. The GPL exception has been granted by upstream in
           https://bugzilla.clamav.net/show_bug.cgi?id=11336:
