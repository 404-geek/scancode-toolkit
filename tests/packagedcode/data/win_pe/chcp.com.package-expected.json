--- conflicted
+++ resolved
@@ -39,26 +39,17 @@
         "license_expression_spdx": "LicenseRef-scancode-unknown",
         "matches": [
           {
+            "license_expression": "unknown",
+            "spdx_license_expression": "LicenseRef-scancode-unknown",
+            "from_file": null,
+            "start_line": 1,
+            "end_line": 1,
+            "matcher": "5-undetected",
             "score": 90.0,
-            "start_line": 1,
-<<<<<<< HEAD
-            "end_line": 1,
             "matched_length": 9,
             "match_coverage": 100.0,
-            "matcher": "5-undetected",
-            "license_expression": "unknown",
+            "rule_relevance": 100,
             "rule_identifier": "package-manifest-unknown-33f1f14c9c3aed427a1ebff42fd03640ebc75225",
-=======
-            "end_line": 3,
-            "from_file": null,
-            "matched_length": 8,
-            "match_coverage": 100.0,
-            "matcher": "5-undetected",
-            "license_expression": "unknown",
-            "spdx_license_expression": "LicenseRef-scancode-unknown",
-            "rule_identifier": "package-manifest-unknown-ac5b72bda2754025edd093f0f8161168689d3065",
->>>>>>> c80e502c
-            "rule_relevance": 100,
             "rule_url": "https://github.com/nexB/scancode-toolkit/tree/develop/src/licensedcode/data/rules/package-manifest-unknown-33f1f14c9c3aed427a1ebff42fd03640ebc75225",
             "matched_text": "license {'LegalCopyright': '\u00a9 Microsoft Corporation. All rights reserved.', 'LegalTrademarks': '', 'License': None}"
           }
