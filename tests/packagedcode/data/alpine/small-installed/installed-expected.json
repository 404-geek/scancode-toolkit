[
  {
    "type": "alpine",
    "namespace": null,
    "name": "musl",
    "version": "1.1.24-r0",
    "qualifiers": {
      "arch": "x86_64"
    },
    "subpath": null,
    "primary_language": null,
    "description": "the musl c library (libc) implementation",
    "release_date": "2019-11-15",
    "parties": [
      {
        "type": "person",
        "role": "maintainer",
        "name": "Timo Ter\u00e4s ",
        "email": "<timo.teras@iki.fi>",
        "url": null
      }
    ],
    "keywords": [],
    "homepage_url": "http://www.musl-libc.org/",
    "download_url": null,
    "size": 376511,
    "sha1": null,
    "md5": null,
    "sha256": null,
    "sha512": null,
    "bug_tracking_url": null,
    "code_view_url": null,
    "vcs_url": "git+http://git.alpinelinux.org/aports/commit/?id=ba05f40c20ddc515f748f205f01befbba3a88feb",
    "copyright": null,
    "license_expression": "mit",
    "declared_license": "MIT",
    "notice_text": null,
    "root_path": null,
    "dependencies": [],
    "contains_source_code": null,
    "source_packages": [
      "pkg:alpine/musl@1.1.24-r0"
    ],
<<<<<<< HEAD
    "extra_data": {},
=======
    "purl": "pkg:alpine/musl@1.1.24-r0?arch=x86_64",
    "repository_homepage_url": null,
    "repository_download_url": null,
    "api_data_url": null,
>>>>>>> 5d33b05f
    "installed_files": [
      {
        "path": "lib/libc.musl-x86_64.so.1",
        "size": 0,
        "sha1": "ef2277245372a40e26c61249af4a2ee82cec2552",
        "md5": null,
        "sha256": null,
        "sha512": null
      },
      {
        "path": "lib/ld-musl-x86_64.so.1",
        "size": 0,
        "sha1": "b6ff0dbd9f21d0e8da52ed24eaccf1f01cc5024e",
        "md5": null,
        "sha256": null,
        "sha512": null
      }
    ]
  },
  {
    "type": "alpine",
    "namespace": null,
    "name": "busybox",
    "version": "1.31.1-r9",
    "qualifiers": {
      "arch": "x86_64"
    },
    "subpath": null,
    "primary_language": null,
    "description": "Size optimized toolbox of many common UNIX utilities",
    "release_date": "2020-01-15",
    "parties": [
      {
        "type": "person",
        "role": "maintainer",
        "name": "Natanael Copa ",
        "email": "<ncopa@alpinelinux.org>",
        "url": null
      }
    ],
    "keywords": [],
    "homepage_url": "https://busybox.net/",
    "download_url": null,
    "size": 507134,
    "sha1": null,
    "md5": null,
    "sha256": null,
    "sha512": null,
    "bug_tracking_url": null,
    "code_view_url": null,
    "vcs_url": "git+http://git.alpinelinux.org/aports/commit/?id=e5c984f68aabb28de623a7e3ada5a223c2b66d77",
    "copyright": null,
    "license_expression": "gpl-2.0",
    "declared_license": "GPL-2.0-only",
    "notice_text": null,
    "root_path": null,
    "dependencies": [],
    "contains_source_code": null,
    "source_packages": [
      "pkg:alpine/busybox@1.31.1-r9"
    ],
<<<<<<< HEAD
    "extra_data": {},
=======
    "purl": "pkg:alpine/busybox@1.31.1-r9?arch=x86_64",
    "repository_homepage_url": null,
    "repository_download_url": null,
    "api_data_url": null,
>>>>>>> 5d33b05f
    "installed_files": [
      {
        "path": "bin/busybox",
        "size": 0,
        "sha1": "593739e717ef3e8833034614576e03d189be30a1",
        "md5": null,
        "sha256": null,
        "sha512": null
      },
      {
        "path": "bin/sh",
        "size": 0,
        "sha1": "a5c7d37c33446cd290736b35b626bb75ad3933c4",
        "md5": null,
        "sha256": null,
        "sha512": null
      },
      {
        "path": "etc/securetty",
        "size": 0,
        "sha1": "e150ec86058595eb836e9e23a9793e50d112eb94",
        "md5": null,
        "sha256": null,
        "sha512": null
      },
      {
        "path": "etc/udhcpd.conf",
        "size": 0,
        "sha1": "50088f65c0c85b50a5473a1b7e081c090efb576f",
        "md5": null,
        "sha256": null,
        "sha512": null
      },
      {
        "path": "etc/logrotate.d/acpid",
        "size": 0,
        "sha1": "4f29720883559a74be03f4de69de2f66113b064b",
        "md5": null,
        "sha256": null,
        "sha512": null
      },
      {
        "path": "etc/network/if-up.d/dad",
        "size": 0,
        "sha1": "865c5ddea131ae2847f1b6310d0de2ed3b0cff8e",
        "md5": null,
        "sha256": null,
        "sha512": null
      },
      {
        "path": "usr/share/udhcpc/default.script",
        "size": 0,
        "sha1": "9c33c0dc1c78cd2452bc3397f14dd6366610ff81",
        "md5": null,
        "sha256": null,
        "sha512": null
      }
    ]
  },
  {
    "type": "alpine",
    "namespace": null,
    "name": "alpine-baselayout",
    "version": "3.2.0-r3",
    "qualifiers": {
      "arch": "x86_64"
    },
    "subpath": null,
    "primary_language": null,
    "description": "Alpine base dir structure and init scripts",
    "release_date": "2019-11-29",
    "parties": [
      {
        "type": "person",
        "role": "maintainer",
        "name": "Natanael Copa ",
        "email": "<ncopa@alpinelinux.org>",
        "url": null
      }
    ],
    "keywords": [],
    "homepage_url": "https://git.alpinelinux.org/cgit/aports/tree/main/alpine-baselayout",
    "download_url": null,
    "size": 26599,
    "sha1": null,
    "md5": null,
    "sha256": null,
    "sha512": null,
    "bug_tracking_url": null,
    "code_view_url": null,
    "vcs_url": "git+http://git.alpinelinux.org/aports/commit/?id=55464083de768e34737154e10544bb0be12bcf04",
    "copyright": null,
    "license_expression": "gpl-2.0",
    "declared_license": "GPL-2.0-only",
    "notice_text": null,
    "root_path": null,
    "dependencies": [],
    "contains_source_code": null,
    "source_packages": [
      "pkg:alpine/alpine-baselayout@3.2.0-r3"
    ],
<<<<<<< HEAD
    "extra_data": {},
=======
    "purl": "pkg:alpine/alpine-baselayout@3.2.0-r3?arch=x86_64",
    "repository_homepage_url": null,
    "repository_download_url": null,
    "api_data_url": null,
>>>>>>> 5d33b05f
    "installed_files": [
      {
        "path": "etc/hosts",
        "size": 0,
        "sha1": "043eb324a653456caa1a73e2e2d49f77792bb0c5",
        "md5": null,
        "sha256": null,
        "sha512": null
      },
      {
        "path": "etc/sysctl.conf",
        "size": 0,
        "sha1": "e2ea73ded7e7371664204b148569fb5e88b0f7a8",
        "md5": null,
        "sha256": null,
        "sha512": null
      },
      {
        "path": "etc/group",
        "size": 0,
        "sha1": "a09d7ac56b9d80a3ab5c812ab840f3945d8bb26e",
        "md5": null,
        "sha256": null,
        "sha512": null
      },
      {
        "path": "etc/protocols",
        "size": 0,
        "sha1": "dc5a97527bee3a9303ac7ffaade871b98004137e",
        "md5": null,
        "sha256": null,
        "sha512": null
      },
      {
        "path": "etc/fstab",
        "size": 0,
        "sha1": "d50ee135ef10a434b9df582ea8276b5c1ce803fa",
        "md5": null,
        "sha256": null,
        "sha512": null
      },
      {
        "path": "etc/mtab",
        "size": 0,
        "sha1": "9229638575c7d4b950ae81ec1092243d98367a2c",
        "md5": null,
        "sha256": null,
        "sha512": null
      },
      {
        "path": "etc/profile",
        "size": 0,
        "sha1": "2a915bf249792efc175a56377b9f0536c8eb237e",
        "md5": null,
        "sha256": null,
        "sha512": null
      },
      {
        "path": "etc/shells",
        "size": 0,
        "sha1": "a239b661da4227a07f6a9183699fd275bdb12640",
        "md5": null,
        "sha256": null,
        "sha512": null
      },
      {
        "path": "etc/motd",
        "size": 0,
        "sha1": "5e676e555354447436ed3bd8a752ebe5332d15c0",
        "md5": null,
        "sha256": null,
        "sha512": null
      },
      {
        "path": "etc/inittab",
        "size": 0,
        "sha1": "4ecb616e15bb4335917b513f34ac133ae0f8a477",
        "md5": null,
        "sha256": null,
        "sha512": null
      },
      {
        "path": "etc/hostname",
        "size": 0,
        "sha1": "ea75706155cffed0a1bd43ddba4543da27d73a67",
        "md5": null,
        "sha256": null,
        "sha512": null
      },
      {
        "path": "etc/modules",
        "size": 0,
        "sha1": "b68a208d48a91c670c8040a03c95fae12c144f53",
        "md5": null,
        "sha256": null,
        "sha512": null
      },
      {
        "path": "etc/services",
        "size": 0,
        "sha1": "3417b4aeb0bc1ccccd9957f8c9b48435cb1d7b2d",
        "md5": null,
        "sha256": null,
        "sha512": null
      },
      {
        "path": "etc/shadow",
        "size": 0,
        "sha1": "96dacf2005b6cc778389a8ec7b1d81766ab7baa0",
        "md5": null,
        "sha256": null,
        "sha512": null
      },
      {
        "path": "etc/passwd",
        "size": 0,
        "sha1": "4dc86eb8b51fbabd22cef7d9419c6037f2c9841f",
        "md5": null,
        "sha256": null,
        "sha512": null
      },
      {
        "path": "etc/profile.d/locale",
        "size": 0,
        "sha1": "4786c81299cac71392ae59d9cbd0286b0a99e435",
        "md5": null,
        "sha256": null,
        "sha512": null
      },
      {
        "path": "etc/profile.d/color_prompt",
        "size": 0,
        "sha1": "d302f6dc6b920957ee98c4606a469b508e84b129",
        "md5": null,
        "sha256": null,
        "sha512": null
      },
      {
        "path": "etc/sysctl.d/00-alpine.conf",
        "size": 0,
        "sha1": "09932372e8a3560633070e64922fa848e1c62ba4",
        "md5": null,
        "sha256": null,
        "sha512": null
      },
      {
        "path": "etc/modprobe.d/i386.conf",
        "size": 0,
        "sha1": "a676b2fe78e7ea897d702b2c2fb2a2659f1eb657",
        "md5": null,
        "sha256": null,
        "sha512": null
      },
      {
        "path": "etc/modprobe.d/blacklist.conf",
        "size": 0,
        "sha1": "c7160653a4ba4cb42f6fb7abbcfad65b0016a8c8",
        "md5": null,
        "sha256": null,
        "sha512": null
      },
      {
        "path": "etc/modprobe.d/aliases.conf",
        "size": 0,
        "sha1": "5946e1e930583552bb7b863eb94bcbb3feef8aa9",
        "md5": null,
        "sha256": null,
        "sha512": null
      },
      {
        "path": "etc/modprobe.d/kms.conf",
        "size": 0,
        "sha1": "ca76cb9f71980e9bda8db6bf95da759e26b27a88",
        "md5": null,
        "sha256": null,
        "sha512": null
      },
      {
        "path": "etc/crontabs/root",
        "size": 0,
        "sha1": "bdf9356a9516238c8b2468613517749098b17ef6",
        "md5": null,
        "sha256": null,
        "sha512": null
      },
      {
        "path": "sbin/mkmntdirs",
        "size": 0,
        "sha1": "a4bf16a4ce2cfe8301c597ab088c95846c08fdab",
        "md5": null,
        "sha256": null,
        "sha512": null
      },
      {
        "path": "var/run",
        "size": 0,
        "sha1": "d7f48d673ffc70ad9d48a2be709a55ad922e1784",
        "md5": null,
        "sha256": null,
        "sha512": null
      },
      {
        "path": "var/spool/mail",
        "size": 0,
        "sha1": "7736dd6b36190369d3cd2206dd8c8dc3b77826e7",
        "md5": null,
        "sha256": null,
        "sha512": null
      },
      {
        "path": "var/spool/cron/crontabs",
        "size": 0,
        "sha1": "38566df99329ee3d069f2d2ba922ae589caa6260",
        "md5": null,
        "sha256": null,
        "sha512": null
      }
    ]
  },
  {
    "type": "alpine",
    "namespace": null,
    "name": "alpine-keys",
    "version": "2.1-r2",
    "qualifiers": {
      "arch": "x86_64"
    },
    "subpath": null,
    "primary_language": null,
    "description": "Public keys for Alpine Linux packages",
    "release_date": "2019-06-05",
    "parties": [
      {
        "type": "person",
        "role": "maintainer",
        "name": "Natanael Copa ",
        "email": "<ncopa@alpinelinux.org>",
        "url": null
      }
    ],
    "keywords": [],
    "homepage_url": "https://alpinelinux.org",
    "download_url": null,
    "size": 5020,
    "sha1": null,
    "md5": null,
    "sha256": null,
    "sha512": null,
    "bug_tracking_url": null,
    "code_view_url": null,
    "vcs_url": "git+http://git.alpinelinux.org/aports/commit/?id=bdc861e495d33e961b7b9884324bea64a16d2b91",
    "copyright": null,
    "license_expression": "mit",
    "declared_license": "MIT",
    "notice_text": null,
    "root_path": null,
    "dependencies": [],
    "contains_source_code": null,
    "source_packages": [
      "pkg:alpine/alpine-keys@2.1-r2"
    ],
<<<<<<< HEAD
    "extra_data": {},
=======
    "purl": "pkg:alpine/alpine-keys@2.1-r2?arch=x86_64",
    "repository_homepage_url": null,
    "repository_download_url": null,
    "api_data_url": null,
>>>>>>> 5d33b05f
    "installed_files": [
      {
        "path": "etc/apk/keys/alpine-devel@lists.alpinelinux.org-5243ef4b.rsa.pub",
        "size": 0,
        "sha1": "bfb616658cc05a872568b0c8e398c482e23b60dd",
        "md5": null,
        "sha256": null,
        "sha512": null
      },
      {
        "path": "etc/apk/keys/alpine-devel@lists.alpinelinux.org-5261cecb.rsa.pub",
        "size": 0,
        "sha1": "3671ae0ec7503b1e193587c1dcdf7b78bc863e42",
        "md5": null,
        "sha256": null,
        "sha512": null
      },
      {
        "path": "etc/apk/keys/alpine-devel@lists.alpinelinux.org-4a6a0840.rsa.pub",
        "size": 0,
        "sha1": "3af08548ef78cfdedcf349880c2c6a1a48763a0e",
        "md5": null,
        "sha256": null,
        "sha512": null
      },
      {
        "path": "usr/share/apk/keys/alpine-devel@lists.alpinelinux.org-524d27bb.rsa.pub",
        "size": 0,
        "sha1": "053a92f87fd4532850bb31f0881978efe0532ae5",
        "md5": null,
        "sha256": null,
        "sha512": null
      },
      {
        "path": "usr/share/apk/keys/alpine-devel@lists.alpinelinux.org-5243ef4b.rsa.pub",
        "size": 0,
        "sha1": "bfb616658cc05a872568b0c8e398c482e23b60dd",
        "md5": null,
        "sha256": null,
        "sha512": null
      },
      {
        "path": "usr/share/apk/keys/alpine-devel@lists.alpinelinux.org-5261cecb.rsa.pub",
        "size": 0,
        "sha1": "3671ae0ec7503b1e193587c1dcdf7b78bc863e42",
        "md5": null,
        "sha256": null,
        "sha512": null
      },
      {
        "path": "usr/share/apk/keys/alpine-devel@lists.alpinelinux.org-58cbb476.rsa.pub",
        "size": 0,
        "sha1": "c8fabeb2eeb992c368c77b9707e0d1ecfd7cf905",
        "md5": null,
        "sha256": null,
        "sha512": null
      },
      {
        "path": "usr/share/apk/keys/alpine-devel@lists.alpinelinux.org-58199dcc.rsa.pub",
        "size": 0,
        "sha1": "39ac5d72c6ba018a0f74b8b453894edc9db07b5f",
        "md5": null,
        "sha256": null,
        "sha512": null
      },
      {
        "path": "usr/share/apk/keys/alpine-devel@lists.alpinelinux.org-4a6a0840.rsa.pub",
        "size": 0,
        "sha1": "3af08548ef78cfdedcf349880c2c6a1a48763a0e",
        "md5": null,
        "sha256": null,
        "sha512": null
      },
      {
        "path": "usr/share/apk/keys/alpine-devel@lists.alpinelinux.org-58e4f17d.rsa.pub",
        "size": 0,
        "sha1": "329643357d0b78b1ef48ec155325e25f1d7534dd",
        "md5": null,
        "sha256": null,
        "sha512": null
      },
      {
        "path": "usr/share/apk/keys/aarch64/alpine-devel@lists.alpinelinux.org-58199dcc.rsa.pub",
        "size": 0,
        "sha1": "ee3f67589910fb07c8b95433205ae6159edf48e7",
        "md5": null,
        "sha256": null,
        "sha512": null
      },
      {
        "path": "usr/share/apk/keys/ppc64le/alpine-devel@lists.alpinelinux.org-58cbb476.rsa.pub",
        "size": 0,
        "sha1": "b76d5d8422db4c99801d748278e32aff6bdf4a0a",
        "md5": null,
        "sha256": null,
        "sha512": null
      },
      {
        "path": "usr/share/apk/keys/x86/alpine-devel@lists.alpinelinux.org-5243ef4b.rsa.pub",
        "size": 0,
        "sha1": "638f5e571869bdfb5b437c8076f94b7dcacf2d35",
        "md5": null,
        "sha256": null,
        "sha512": null
      },
      {
        "path": "usr/share/apk/keys/x86/alpine-devel@lists.alpinelinux.org-4a6a0840.rsa.pub",
        "size": 0,
        "sha1": "222e758bb36b738b9fb75e0786aba0694a9d1fae",
        "md5": null,
        "sha256": null,
        "sha512": null
      },
      {
        "path": "usr/share/apk/keys/s390x/alpine-devel@lists.alpinelinux.org-58e4f17d.rsa.pub",
        "size": 0,
        "sha1": "b236d5dabdb0d08876bf07730b826ae9423b70c4",
        "md5": null,
        "sha256": null,
        "sha512": null
      },
      {
        "path": "usr/share/apk/keys/armhf/alpine-devel@lists.alpinelinux.org-524d27bb.rsa.pub",
        "size": 0,
        "sha1": "53d42db1d37ead867d661efa11f5f2d342591cc8",
        "md5": null,
        "sha256": null,
        "sha512": null
      },
      {
        "path": "usr/share/apk/keys/x86_64/alpine-devel@lists.alpinelinux.org-5261cecb.rsa.pub",
        "size": 0,
        "sha1": "014158f9fc1205372b61eb634fb347bda7eb4907",
        "md5": null,
        "sha256": null,
        "sha512": null
      },
      {
        "path": "usr/share/apk/keys/x86_64/alpine-devel@lists.alpinelinux.org-4a6a0840.rsa.pub",
        "size": 0,
        "sha1": "222e758bb36b738b9fb75e0786aba0694a9d1fae",
        "md5": null,
        "sha256": null,
        "sha512": null
      }
    ]
  },
  {
    "type": "alpine",
    "namespace": null,
    "name": "libcrypto1.1",
    "version": "1.1.1d-r3",
    "qualifiers": {
      "arch": "x86_64"
    },
    "subpath": null,
    "primary_language": null,
    "description": "Crypto library from openssl",
    "release_date": "2019-12-26",
    "parties": [
      {
        "type": "person",
        "role": "maintainer",
        "name": "Timo Teras ",
        "email": "<timo.teras@iki.fi>",
        "url": null
      }
    ],
    "keywords": [],
    "homepage_url": "https://www.openssl.org",
    "download_url": null,
    "size": 1198107,
    "sha1": null,
    "md5": null,
    "sha256": null,
    "sha512": null,
    "bug_tracking_url": null,
    "code_view_url": null,
    "vcs_url": "git+http://git.alpinelinux.org/aports/commit/?id=d5cdcefa208fa600971caccebd3ab1c7304fec16",
    "copyright": null,
    "license_expression": "openssl-ssleay",
    "declared_license": "OpenSSL",
    "notice_text": null,
    "root_path": null,
    "dependencies": [],
    "contains_source_code": null,
    "source_packages": [
      "pkg:alpine/openssl@1.1.1d-r3"
    ],
<<<<<<< HEAD
    "extra_data": {},
=======
    "purl": "pkg:alpine/libcrypto1.1@1.1.1d-r3?arch=x86_64",
    "repository_homepage_url": null,
    "repository_download_url": null,
    "api_data_url": null,
>>>>>>> 5d33b05f
    "installed_files": [
      {
        "path": "etc/ssl/openssl.cnf.dist",
        "size": 0,
        "sha1": "c06bb154438af6218b8f58bc0f70520674fb3090",
        "md5": null,
        "sha256": null,
        "sha512": null
      },
      {
        "path": "etc/ssl/ct_log_list.cnf",
        "size": 0,
        "sha1": "a2587c4e97408b64274e5e052b74e3754892c13a",
        "md5": null,
        "sha256": null,
        "sha512": null
      },
      {
        "path": "etc/ssl/ct_log_list.cnf.dist",
        "size": 0,
        "sha1": "a2587c4e97408b64274e5e052b74e3754892c13a",
        "md5": null,
        "sha256": null,
        "sha512": null
      },
      {
        "path": "etc/ssl/openssl.cnf",
        "size": 0,
        "sha1": "c06bb154438af6218b8f58bc0f70520674fb3090",
        "md5": null,
        "sha256": null,
        "sha512": null
      },
      {
        "path": "etc/ssl/misc/CA.pl",
        "size": 0,
        "sha1": "20009ebca84af77198047a7de887b6ea3819d7bb",
        "md5": null,
        "sha256": null,
        "sha512": null
      },
      {
        "path": "etc/ssl/misc/tsget.pl",
        "size": 0,
        "sha1": "ae00254bfd037237f32e08755c646e65d771f1bc",
        "md5": null,
        "sha256": null,
        "sha512": null
      },
      {
        "path": "etc/ssl/misc/tsget",
        "size": 0,
        "sha1": "dcd5607ebedd414b86631babd2d35a947e842235",
        "md5": null,
        "sha256": null,
        "sha512": null
      },
      {
        "path": "lib/libcrypto.so.1.1",
        "size": 0,
        "sha1": "8d8e8d8a94207ff88aaab893128654ecfbebe514",
        "md5": null,
        "sha256": null,
        "sha512": null
      },
      {
        "path": "usr/lib/libcrypto.so.1.1",
        "size": 0,
        "sha1": "4f6b22f9ceedb3bb200f1418bdee01de2d43828d",
        "md5": null,
        "sha256": null,
        "sha512": null
      },
      {
        "path": "usr/lib/engines-1.1/capi.so",
        "size": 0,
        "sha1": "5b2a9ed00e4a06e23c170a9d68b9fde53c7a239e",
        "md5": null,
        "sha256": null,
        "sha512": null
      },
      {
        "path": "usr/lib/engines-1.1/padlock.so",
        "size": 0,
        "sha1": "db4967e857bb054634c001a186817f622361fdc1",
        "md5": null,
        "sha256": null,
        "sha512": null
      },
      {
        "path": "usr/lib/engines-1.1/afalg.so",
        "size": 0,
        "sha1": "d2708466ab71c394ac769afc1925fdaf2b36504e",
        "md5": null,
        "sha256": null,
        "sha512": null
      }
    ]
  },
  {
    "type": "alpine",
    "namespace": null,
    "name": "libssl1.1",
    "version": "1.1.1d-r3",
    "qualifiers": {
      "arch": "x86_64"
    },
    "subpath": null,
    "primary_language": null,
    "description": "SSL shared libraries",
    "release_date": "2019-12-26",
    "parties": [
      {
        "type": "person",
        "role": "maintainer",
        "name": "Timo Teras ",
        "email": "<timo.teras@iki.fi>",
        "url": null
      }
    ],
    "keywords": [],
    "homepage_url": "https://www.openssl.org",
    "download_url": null,
    "size": 210892,
    "sha1": null,
    "md5": null,
    "sha256": null,
    "sha512": null,
    "bug_tracking_url": null,
    "code_view_url": null,
    "vcs_url": "git+http://git.alpinelinux.org/aports/commit/?id=d5cdcefa208fa600971caccebd3ab1c7304fec16",
    "copyright": null,
    "license_expression": "openssl-ssleay",
    "declared_license": "OpenSSL",
    "notice_text": null,
    "root_path": null,
    "dependencies": [],
    "contains_source_code": null,
    "source_packages": [
      "pkg:alpine/openssl@1.1.1d-r3"
    ],
<<<<<<< HEAD
    "extra_data": {},
=======
    "purl": "pkg:alpine/libssl1.1@1.1.1d-r3?arch=x86_64",
    "repository_homepage_url": null,
    "repository_download_url": null,
    "api_data_url": null,
>>>>>>> 5d33b05f
    "installed_files": [
      {
        "path": "lib/libssl.so.1.1",
        "size": 0,
        "sha1": "99f8e298c5e0aeebb199dcfe160e3b180937569d",
        "md5": null,
        "sha256": null,
        "sha512": null
      },
      {
        "path": "usr/lib/libssl.so.1.1",
        "size": 0,
        "sha1": "f23df9a5edf2a7a1ce80c8a1d709463f5fe69b67",
        "md5": null,
        "sha256": null,
        "sha512": null
      }
    ]
  },
  {
    "type": "alpine",
    "namespace": null,
    "name": "ca-certificates-cacert",
    "version": "20191127-r0",
    "qualifiers": {
      "arch": "x86_64"
    },
    "subpath": null,
    "primary_language": null,
    "description": "Mozilla bundled certificates",
    "release_date": "2019-12-18",
    "parties": [
      {
        "type": "person",
        "role": "maintainer",
        "name": "Natanael Copa ",
        "email": "<ncopa@alpinelinux.org>",
        "url": null
      }
    ],
    "keywords": [],
    "homepage_url": "https://www.mozilla.org/en-US/about/governance/policies/security-group/certs/",
    "download_url": null,
    "size": 133621,
    "sha1": null,
    "md5": null,
    "sha256": null,
    "sha512": null,
    "bug_tracking_url": null,
    "code_view_url": null,
    "vcs_url": "git+http://git.alpinelinux.org/aports/commit/?id=8f660379d74a2191e69e83adf79f54bdc4e9d646",
    "copyright": null,
    "license_expression": "mpl-2.0 OR gpl-2.0-plus",
    "declared_license": "MPL-2.0 GPL-2.0-or-later",
    "notice_text": null,
    "root_path": null,
    "dependencies": [],
    "contains_source_code": null,
    "source_packages": [
      "pkg:alpine/ca-certificates@20191127-r0"
    ],
<<<<<<< HEAD
    "extra_data": {},
=======
    "purl": "pkg:alpine/ca-certificates-cacert@20191127-r0?arch=x86_64",
    "repository_homepage_url": null,
    "repository_download_url": null,
    "api_data_url": null,
>>>>>>> 5d33b05f
    "installed_files": [
      {
        "path": "etc/ssl/cert.pem",
        "size": 0,
        "sha1": "062fa758c7d5f4778b2fd9a0c885846fd8a1edb6",
        "md5": null,
        "sha256": null,
        "sha512": null
      }
    ]
  },
  {
    "type": "alpine",
    "namespace": null,
    "name": "libtls-standalone",
    "version": "2.9.1-r0",
    "qualifiers": {
      "arch": "x86_64"
    },
    "subpath": null,
    "primary_language": null,
    "description": "libtls extricated from libressl sources",
    "release_date": "2019-11-15",
    "parties": [],
    "keywords": [],
    "homepage_url": "https://www.libressl.org/",
    "download_url": null,
    "size": 33334,
    "sha1": null,
    "md5": null,
    "sha256": null,
    "sha512": null,
    "bug_tracking_url": null,
    "code_view_url": null,
    "vcs_url": "git+http://git.alpinelinux.org/aports/commit/?id=981bf8f8fb3cbbc210ee4f2a2fb5b55d0132e02a",
    "copyright": null,
    "license_expression": "isc",
    "declared_license": "ISC",
    "notice_text": null,
    "root_path": null,
    "dependencies": [
      {
        "purl": "pkg:alpine/ca-certificates-cacert",
        "requirement": null,
        "scope": "depend",
        "is_runtime": true,
        "is_optional": false,
        "is_resolved": false
      }
    ],
    "contains_source_code": null,
    "source_packages": [
      "pkg:alpine/libtls-standalone@2.9.1-r0"
    ],
<<<<<<< HEAD
    "extra_data": {},
=======
    "purl": "pkg:alpine/libtls-standalone@2.9.1-r0?arch=x86_64",
    "repository_homepage_url": null,
    "repository_download_url": null,
    "api_data_url": null,
>>>>>>> 5d33b05f
    "installed_files": [
      {
        "path": "usr/lib/libtls-standalone.so.1.0.0",
        "size": 0,
        "sha1": "9a950143fb08c7764121aed774528aa9730c035c",
        "md5": null,
        "sha256": null,
        "sha512": null
      },
      {
        "path": "usr/lib/libtls-standalone.so.1",
        "size": 0,
        "sha1": "31e3c927c02372ebdce71fbabe5177ca0268658c",
        "md5": null,
        "sha256": null,
        "sha512": null
      }
    ]
  },
  {
    "type": "alpine",
    "namespace": null,
    "name": "ssl_client",
    "version": "1.31.1-r9",
    "qualifiers": {
      "arch": "x86_64"
    },
    "subpath": null,
    "primary_language": null,
    "description": "EXternal ssl_client for busybox wget",
    "release_date": "2020-01-15",
    "parties": [
      {
        "type": "person",
        "role": "maintainer",
        "name": "Natanael Copa ",
        "email": "<ncopa@alpinelinux.org>",
        "url": null
      }
    ],
    "keywords": [],
    "homepage_url": "https://busybox.net/",
    "download_url": null,
    "size": 4291,
    "sha1": null,
    "md5": null,
    "sha256": null,
    "sha512": null,
    "bug_tracking_url": null,
    "code_view_url": null,
    "vcs_url": "git+http://git.alpinelinux.org/aports/commit/?id=e5c984f68aabb28de623a7e3ada5a223c2b66d77",
    "copyright": null,
    "license_expression": "gpl-2.0",
    "declared_license": "GPL-2.0-only",
    "notice_text": null,
    "root_path": null,
    "dependencies": [],
    "contains_source_code": null,
    "source_packages": [
      "pkg:alpine/busybox@1.31.1-r9"
    ],
<<<<<<< HEAD
    "extra_data": {},
=======
    "purl": "pkg:alpine/ssl_client@1.31.1-r9?arch=x86_64",
    "repository_homepage_url": null,
    "repository_download_url": null,
    "api_data_url": null,
>>>>>>> 5d33b05f
    "installed_files": [
      {
        "path": "usr/bin/ssl_client",
        "size": 0,
        "sha1": "624b05e8cd2beb76d1ae4673606e0944a0ed4c1c",
        "md5": null,
        "sha256": null,
        "sha512": null
      }
    ]
  },
  {
    "type": "alpine",
    "namespace": null,
    "name": "zlib",
    "version": "1.2.11-r3",
    "qualifiers": {
      "arch": "x86_64"
    },
    "subpath": null,
    "primary_language": null,
    "description": "A compression/decompression Library",
    "release_date": "2019-11-15",
    "parties": [
      {
        "type": "person",
        "role": "maintainer",
        "name": "Natanael Copa ",
        "email": "<ncopa@alpinelinux.org>",
        "url": null
      }
    ],
    "keywords": [],
    "homepage_url": "https://zlib.net/",
    "download_url": null,
    "size": 51482,
    "sha1": null,
    "md5": null,
    "sha256": null,
    "sha512": null,
    "bug_tracking_url": null,
    "code_view_url": null,
    "vcs_url": "git+http://git.alpinelinux.org/aports/commit/?id=388a4fb3640f8ccbd18e105df3ad741dca4247e1",
    "copyright": null,
    "license_expression": "zlib",
    "declared_license": "Zlib",
    "notice_text": null,
    "root_path": null,
    "dependencies": [],
    "contains_source_code": null,
    "source_packages": [
      "pkg:alpine/zlib@1.2.11-r3"
    ],
<<<<<<< HEAD
    "extra_data": {},
=======
    "purl": "pkg:alpine/zlib@1.2.11-r3?arch=x86_64",
    "repository_homepage_url": null,
    "repository_download_url": null,
    "api_data_url": null,
>>>>>>> 5d33b05f
    "installed_files": [
      {
        "path": "lib/libz.so.1.2.11",
        "size": 0,
        "sha1": "ad943ba0e05c2fe186aa8ad7b8bf8e973c8194e7",
        "md5": null,
        "sha256": null,
        "sha512": null
      },
      {
        "path": "lib/libz.so.1",
        "size": 0,
        "sha1": "6b61fc84fdb8af208019ff1f9dcd4d85af482077",
        "md5": null,
        "sha256": null,
        "sha512": null
      }
    ]
  },
  {
    "type": "alpine",
    "namespace": null,
    "name": "apk-tools",
    "version": "2.10.4-r3",
    "qualifiers": {
      "arch": "x86_64"
    },
    "subpath": null,
    "primary_language": null,
    "description": "Alpine Package Keeper - package manager for alpine",
    "release_date": "2019-11-15",
    "parties": [
      {
        "type": "person",
        "role": "maintainer",
        "name": "Natanael Copa ",
        "email": "<ncopa@alpinelinux.org>",
        "url": null
      }
    ],
    "keywords": [],
    "homepage_url": "https://git.alpinelinux.org/cgit/apk-tools/",
    "download_url": null,
    "size": 103084,
    "sha1": null,
    "md5": null,
    "sha256": null,
    "sha512": null,
    "bug_tracking_url": null,
    "code_view_url": null,
    "vcs_url": "git+http://git.alpinelinux.org/aports/commit/?id=72048e01f0eef23b1300eb4c7d8eb2afb601f156",
    "copyright": null,
    "license_expression": "gpl-2.0",
    "declared_license": "GPL2",
    "notice_text": null,
    "root_path": null,
    "dependencies": [],
    "contains_source_code": null,
    "source_packages": [
      "pkg:alpine/apk-tools@2.10.4-r3"
    ],
<<<<<<< HEAD
    "extra_data": {},
=======
    "purl": "pkg:alpine/apk-tools@2.10.4-r3?arch=x86_64",
    "repository_homepage_url": null,
    "repository_download_url": null,
    "api_data_url": null,
>>>>>>> 5d33b05f
    "installed_files": [
      {
        "path": "sbin/apk",
        "size": 0,
        "sha1": "8672f3a1ee3315a0b7f43187a9e1a1ea4558e725",
        "md5": null,
        "sha256": null,
        "sha512": null
      }
    ]
  },
  {
    "type": "alpine",
    "namespace": null,
    "name": "scanelf",
    "version": "1.2.4-r0",
    "qualifiers": {
      "arch": "x86_64"
    },
    "subpath": null,
    "primary_language": null,
    "description": "Scan ELF binaries for stuff",
    "release_date": "2019-11-15",
    "parties": [
      {
        "type": "person",
        "role": "maintainer",
        "name": "Natanael Copa ",
        "email": "<ncopa@alpinelinux.org>",
        "url": null
      }
    ],
    "keywords": [],
    "homepage_url": "https://wiki.gentoo.org/wiki/Hardened/PaX_Utilities",
    "download_url": null,
    "size": 36418,
    "sha1": null,
    "md5": null,
    "sha256": null,
    "sha512": null,
    "bug_tracking_url": null,
    "code_view_url": null,
    "vcs_url": "git+http://git.alpinelinux.org/aports/commit/?id=c2bc0a44e12b8015a83e04a9881714deb3526d80",
    "copyright": null,
    "license_expression": "gpl-2.0",
    "declared_license": "GPL-2.0-only",
    "notice_text": null,
    "root_path": null,
    "dependencies": [],
    "contains_source_code": null,
    "source_packages": [
      "pkg:alpine/pax-utils@1.2.4-r0"
    ],
<<<<<<< HEAD
    "extra_data": {},
=======
    "purl": "pkg:alpine/scanelf@1.2.4-r0?arch=x86_64",
    "repository_homepage_url": null,
    "repository_download_url": null,
    "api_data_url": null,
>>>>>>> 5d33b05f
    "installed_files": [
      {
        "path": "usr/bin/scanelf",
        "size": 0,
        "sha1": "6aa94ad77b1256c19aff82cfcfccaeaff704873b",
        "md5": null,
        "sha256": null,
        "sha512": null
      }
    ]
  },
  {
    "type": "alpine",
    "namespace": null,
    "name": "musl-utils",
    "version": "1.1.24-r0",
    "qualifiers": {
      "arch": "x86_64"
    },
    "subpath": null,
    "primary_language": null,
    "description": "the musl c library (libc) implementation",
    "release_date": "2019-11-15",
    "parties": [
      {
        "type": "person",
        "role": "maintainer",
        "name": "Timo Ter\u00e4s ",
        "email": "<timo.teras@iki.fi>",
        "url": null
      }
    ],
    "keywords": [],
    "homepage_url": "http://www.musl-libc.org/",
    "download_url": null,
    "size": 38063,
    "sha1": null,
    "md5": null,
    "sha256": null,
    "sha512": null,
    "bug_tracking_url": null,
    "code_view_url": null,
    "vcs_url": "git+http://git.alpinelinux.org/aports/commit/?id=ba05f40c20ddc515f748f205f01befbba3a88feb",
    "copyright": null,
    "license_expression": "(mit AND bsd-new) AND gpl-2.0-plus",
    "declared_license": "MIT BSD GPL2+",
    "notice_text": null,
    "root_path": null,
    "dependencies": [
      {
        "purl": "pkg:alpine/scanelf",
        "requirement": null,
        "scope": "depend",
        "is_runtime": true,
        "is_optional": false,
        "is_resolved": false
      }
    ],
    "contains_source_code": null,
    "source_packages": [
      "pkg:alpine/musl@1.1.24-r0"
    ],
<<<<<<< HEAD
    "extra_data": {},
=======
    "purl": "pkg:alpine/musl-utils@1.1.24-r0?arch=x86_64",
    "repository_homepage_url": null,
    "repository_download_url": null,
    "api_data_url": null,
>>>>>>> 5d33b05f
    "installed_files": [
      {
        "path": "sbin/ldconfig",
        "size": 0,
        "sha1": "2a36b6f8f3992b112450e66ac128c2ea499a103e",
        "md5": null,
        "sha256": null,
        "sha512": null
      },
      {
        "path": "usr/bin/iconv",
        "size": 0,
        "sha1": "fb0c7e9f95216a2096952aecbc9df7e7465d8203",
        "md5": null,
        "sha256": null,
        "sha512": null
      },
      {
        "path": "usr/bin/ldd",
        "size": 0,
        "sha1": "c850211a08262fb11181b200eca431c93cdfde4b",
        "md5": null,
        "sha256": null,
        "sha512": null
      },
      {
        "path": "usr/bin/getconf",
        "size": 0,
        "sha1": "2b815fb9c37324b73cde901bc09c5c170ba1d7ad",
        "md5": null,
        "sha256": null,
        "sha512": null
      },
      {
        "path": "usr/bin/getent",
        "size": 0,
        "sha1": "8a2520dfc1b799404cbad685cd0b09436b43bc51",
        "md5": null,
        "sha256": null,
        "sha512": null
      }
    ]
  },
  {
    "type": "alpine",
    "namespace": null,
    "name": "libc-utils",
    "version": "0.7.2-r0",
    "qualifiers": {
      "arch": "x86_64"
    },
    "subpath": null,
    "primary_language": null,
    "description": "Meta package to pull in correct libc",
    "release_date": "2019-12-07",
    "parties": [
      {
        "type": "person",
        "role": "maintainer",
        "name": "Natanael Copa ",
        "email": "<ncopa@alpinelinux.org>",
        "url": null
      }
    ],
    "keywords": [],
    "homepage_url": "http://alpinelinux.org",
    "download_url": null,
    "size": 1175,
    "sha1": null,
    "md5": null,
    "sha256": null,
    "sha512": null,
    "bug_tracking_url": null,
    "code_view_url": null,
    "vcs_url": "git+http://git.alpinelinux.org/aports/commit/?id=97b1c2842faa3bfa30f5811ffbf16d5ff9f1a479",
    "copyright": null,
    "license_expression": "unknown",
    "declared_license": "BSD",
    "notice_text": null,
    "root_path": null,
    "dependencies": [
      {
        "purl": "pkg:alpine/musl-utils",
        "requirement": null,
        "scope": "depend",
        "is_runtime": true,
        "is_optional": false,
        "is_resolved": false
      }
    ],
    "contains_source_code": null,
    "source_packages": [
      "pkg:alpine/libc-dev@0.7.2-r0"
    ],
<<<<<<< HEAD
    "extra_data": {},
    "installed_files": [],
=======
>>>>>>> 5d33b05f
    "purl": "pkg:alpine/libc-utils@0.7.2-r0?arch=x86_64",
    "repository_homepage_url": null,
    "repository_download_url": null,
    "api_data_url": null,
    "installed_files": []
  }
]<|MERGE_RESOLUTION|>--- conflicted
+++ resolved
@@ -41,14 +41,11 @@
     "source_packages": [
       "pkg:alpine/musl@1.1.24-r0"
     ],
-<<<<<<< HEAD
     "extra_data": {},
-=======
     "purl": "pkg:alpine/musl@1.1.24-r0?arch=x86_64",
     "repository_homepage_url": null,
     "repository_download_url": null,
     "api_data_url": null,
->>>>>>> 5d33b05f
     "installed_files": [
       {
         "path": "lib/libc.musl-x86_64.so.1",
@@ -110,14 +107,11 @@
     "source_packages": [
       "pkg:alpine/busybox@1.31.1-r9"
     ],
-<<<<<<< HEAD
     "extra_data": {},
-=======
     "purl": "pkg:alpine/busybox@1.31.1-r9?arch=x86_64",
     "repository_homepage_url": null,
     "repository_download_url": null,
     "api_data_url": null,
->>>>>>> 5d33b05f
     "installed_files": [
       {
         "path": "bin/busybox",
@@ -219,14 +213,11 @@
     "source_packages": [
       "pkg:alpine/alpine-baselayout@3.2.0-r3"
     ],
-<<<<<<< HEAD
     "extra_data": {},
-=======
     "purl": "pkg:alpine/alpine-baselayout@3.2.0-r3?arch=x86_64",
     "repository_homepage_url": null,
     "repository_download_url": null,
     "api_data_url": null,
->>>>>>> 5d33b05f
     "installed_files": [
       {
         "path": "etc/hosts",
@@ -488,14 +479,11 @@
     "source_packages": [
       "pkg:alpine/alpine-keys@2.1-r2"
     ],
-<<<<<<< HEAD
     "extra_data": {},
-=======
     "purl": "pkg:alpine/alpine-keys@2.1-r2?arch=x86_64",
     "repository_homepage_url": null,
     "repository_download_url": null,
     "api_data_url": null,
->>>>>>> 5d33b05f
     "installed_files": [
       {
         "path": "etc/apk/keys/alpine-devel@lists.alpinelinux.org-5243ef4b.rsa.pub",
@@ -685,14 +673,11 @@
     "source_packages": [
       "pkg:alpine/openssl@1.1.1d-r3"
     ],
-<<<<<<< HEAD
     "extra_data": {},
-=======
     "purl": "pkg:alpine/libcrypto1.1@1.1.1d-r3?arch=x86_64",
     "repository_homepage_url": null,
     "repository_download_url": null,
     "api_data_url": null,
->>>>>>> 5d33b05f
     "installed_files": [
       {
         "path": "etc/ssl/openssl.cnf.dist",
@@ -834,14 +819,11 @@
     "source_packages": [
       "pkg:alpine/openssl@1.1.1d-r3"
     ],
-<<<<<<< HEAD
     "extra_data": {},
-=======
     "purl": "pkg:alpine/libssl1.1@1.1.1d-r3?arch=x86_64",
     "repository_homepage_url": null,
     "repository_download_url": null,
     "api_data_url": null,
->>>>>>> 5d33b05f
     "installed_files": [
       {
         "path": "lib/libssl.so.1.1",
@@ -903,14 +885,11 @@
     "source_packages": [
       "pkg:alpine/ca-certificates@20191127-r0"
     ],
-<<<<<<< HEAD
     "extra_data": {},
-=======
     "purl": "pkg:alpine/ca-certificates-cacert@20191127-r0?arch=x86_64",
     "repository_homepage_url": null,
     "repository_download_url": null,
     "api_data_url": null,
->>>>>>> 5d33b05f
     "installed_files": [
       {
         "path": "etc/ssl/cert.pem",
@@ -965,14 +944,11 @@
     "source_packages": [
       "pkg:alpine/libtls-standalone@2.9.1-r0"
     ],
-<<<<<<< HEAD
     "extra_data": {},
-=======
     "purl": "pkg:alpine/libtls-standalone@2.9.1-r0?arch=x86_64",
     "repository_homepage_url": null,
     "repository_download_url": null,
     "api_data_url": null,
->>>>>>> 5d33b05f
     "installed_files": [
       {
         "path": "usr/lib/libtls-standalone.so.1.0.0",
@@ -1034,14 +1010,11 @@
     "source_packages": [
       "pkg:alpine/busybox@1.31.1-r9"
     ],
-<<<<<<< HEAD
     "extra_data": {},
-=======
     "purl": "pkg:alpine/ssl_client@1.31.1-r9?arch=x86_64",
     "repository_homepage_url": null,
     "repository_download_url": null,
     "api_data_url": null,
->>>>>>> 5d33b05f
     "installed_files": [
       {
         "path": "usr/bin/ssl_client",
@@ -1095,14 +1068,11 @@
     "source_packages": [
       "pkg:alpine/zlib@1.2.11-r3"
     ],
-<<<<<<< HEAD
     "extra_data": {},
-=======
     "purl": "pkg:alpine/zlib@1.2.11-r3?arch=x86_64",
     "repository_homepage_url": null,
     "repository_download_url": null,
     "api_data_url": null,
->>>>>>> 5d33b05f
     "installed_files": [
       {
         "path": "lib/libz.so.1.2.11",
@@ -1164,14 +1134,11 @@
     "source_packages": [
       "pkg:alpine/apk-tools@2.10.4-r3"
     ],
-<<<<<<< HEAD
     "extra_data": {},
-=======
     "purl": "pkg:alpine/apk-tools@2.10.4-r3?arch=x86_64",
     "repository_homepage_url": null,
     "repository_download_url": null,
     "api_data_url": null,
->>>>>>> 5d33b05f
     "installed_files": [
       {
         "path": "sbin/apk",
@@ -1225,14 +1192,11 @@
     "source_packages": [
       "pkg:alpine/pax-utils@1.2.4-r0"
     ],
-<<<<<<< HEAD
     "extra_data": {},
-=======
     "purl": "pkg:alpine/scanelf@1.2.4-r0?arch=x86_64",
     "repository_homepage_url": null,
     "repository_download_url": null,
     "api_data_url": null,
->>>>>>> 5d33b05f
     "installed_files": [
       {
         "path": "usr/bin/scanelf",
@@ -1295,14 +1259,11 @@
     "source_packages": [
       "pkg:alpine/musl@1.1.24-r0"
     ],
-<<<<<<< HEAD
     "extra_data": {},
-=======
     "purl": "pkg:alpine/musl-utils@1.1.24-r0?arch=x86_64",
     "repository_homepage_url": null,
     "repository_download_url": null,
     "api_data_url": null,
->>>>>>> 5d33b05f
     "installed_files": [
       {
         "path": "sbin/ldconfig",
@@ -1397,11 +1358,7 @@
     "source_packages": [
       "pkg:alpine/libc-dev@0.7.2-r0"
     ],
-<<<<<<< HEAD
     "extra_data": {},
-    "installed_files": [],
-=======
->>>>>>> 5d33b05f
     "purl": "pkg:alpine/libc-utils@0.7.2-r0?arch=x86_64",
     "repository_homepage_url": null,
     "repository_download_url": null,
