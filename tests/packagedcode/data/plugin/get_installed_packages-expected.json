[
  {
    "type": "deb",
    "namespace": null,
    "name": "libncurses5",
    "version": "6.1-1ubuntu1.18.04",
    "qualifiers": {
      "architecture": "amd64"
    },
    "subpath": null,
    "primary_language": null,
    "description": "shared libraries for terminal handling\n The ncurses library routines are a terminal-independent method of\n updating character screens with reasonable optimization.\n .\n This package contains the shared libraries necessary to run programs\n compiled with ncurses.",
    "release_date": null,
    "parties": [
      {
        "type": null,
        "role": "maintainer",
        "name": "Ubuntu Developers <ubuntu-devel-discuss@lists.ubuntu.com>",
        "email": null,
        "url": null
      }
    ],
    "keywords": [
      "libs"
    ],
    "homepage_url": "https://invisible-island.net/ncurses/",
    "download_url": null,
    "size": null,
    "sha1": null,
    "md5": null,
    "sha256": null,
    "sha512": null,
    "bug_tracking_url": null,
    "code_view_url": null,
    "vcs_url": null,
    "copyright": "Copyright (c) 1998-2016 Free Software Foundation, Inc.\nCopyright (c) 2001 by Pradeep Padala\nCopyright (c) 1994 X Consortium\nCopyright (c) 1980, 1991, 1992, 1993 The Regents of the University of California\nCopyright 1996-2007 by Thomas E. Dickey",
    "declared_license_expression": "x11-fsf AND x11-xconsortium AND bsd-new",
    "declared_license_expression_spdx": "X11-distribute-modifications-variant AND X11 AND BSD-3-Clause",
    "license_detections": [
      {
        "license_expression": "x11-fsf",
        "detection_rules": [
          "not-combined"
        ],
        "matches": [
          {
            "score": 100.0,
            "start_line": 23,
            "end_line": 45,
            "matched_length": 200,
            "match_coverage": 100.0,
            "matcher": "2-aho",
            "license_expression": "x11-fsf",
            "rule_identifier": "x11-fsf.LICENSE",
            "referenced_filenames": [],
            "is_license_text": true,
            "is_license_notice": false,
            "is_license_reference": false,
            "is_license_tag": false,
            "is_license_intro": false,
            "rule_length": 200,
            "rule_relevance": 100,
            "matched_text": "Permission is hereby granted, free of charge, to any person obtaining a\ncopy of this software and associated documentation files (the\n\"Software\"), to deal in the Software without restriction, including\nwithout limitation the rights to use, copy, modify, merge, publish,\ndistribute, distribute with modifications, sublicense, and/or sell\ncopies of the Software, and to permit persons to whom the Software is\nfurnished to do so, subject to the following conditions:\n\nThe above copyright notice and this permission notice shall be included\nin all copies or substantial portions of the Software.\n\nTHE SOFTWARE IS PROVIDED \"AS IS\", WITHOUT WARRANTY OF ANY KIND, EXPRESS\nOR IMPLIED, INCLUDING BUT NOT LIMITED TO THE WARRANTIES OF\nMERCHANTABILITY, FITNESS FOR A PARTICULAR PURPOSE AND NONINFRINGEMENT.\nIN NO EVENT SHALL THE ABOVE COPYRIGHT HOLDERS BE LIABLE FOR ANY CLAIM,\nDAMAGES OR OTHER LIABILITY, WHETHER IN AN ACTION OF CONTRACT, TORT OR\nOTHERWISE, ARISING FROM, OUT OF OR IN CONNECTION WITH THE SOFTWARE OR\nTHE USE OR OTHER DEALINGS IN THE SOFTWARE.\n\nExcept as contained in this notice, the name(s) of the above copyright\nholders shall not be used in advertising or otherwise to promote the\nsale, use or other dealings in this Software without prior written\nauthorization.",
            "licenses": [
              {
                "key": "x11-fsf",
                "name": "X11-Style (FSF)",
                "short_name": "X11-Style (FSF)",
                "category": "Permissive",
                "is_exception": false,
                "is_unknown": false,
                "owner": "Free Software Foundation (FSF)",
                "homepage_url": null,
                "text_url": "",
                "reference_url": "https://scancode-licensedb.aboutcode.org/x11-fsf",
                "scancode_text_url": "https://github.com/nexB/scancode-toolkit/tree/develop/src/licensedcode/data/licenses/x11-fsf.LICENSE",
                "scancode_data_url": "https://github.com/nexB/scancode-toolkit/tree/develop/src/licensedcode/data/licenses/x11-fsf.yml",
                "spdx_license_key": "X11-distribute-modifications-variant",
                "spdx_url": "https://spdx.org/licenses/X11-distribute-modifications-variant"
              }
            ]
          }
        ]
      },
      {
        "license_expression": "x11-xconsortium",
        "detection_rules": [
          "not-combined"
        ],
        "matches": [
          {
            "score": 100.0,
            "start_line": 50,
            "end_line": 70,
            "matched_length": 201,
            "match_coverage": 100.0,
            "matcher": "2-aho",
            "license_expression": "x11-xconsortium",
            "rule_identifier": "x11-xconsortium_2.RULE",
            "referenced_filenames": [],
            "is_license_text": true,
            "is_license_notice": false,
            "is_license_reference": false,
            "is_license_tag": false,
            "is_license_intro": false,
            "rule_length": 201,
            "rule_relevance": 100,
            "matched_text": "Permission is hereby granted, free of charge, to any person obtaining a copy\nof this software and associated documentation files (the \"Software\"), to\ndeal in the Software without restriction, including without limitation the\nrights to use, copy, modify, merge, publish, distribute, sublicense, and/or\nsell copies of the Software, and to permit persons to whom the Software is\nfurnished to do so, subject to the following conditions:\n\nThe above copyright notice and this permission notice shall be included in\nall copies or substantial portions of the Software.\n\nTHE SOFTWARE IS PROVIDED \"AS IS\", WITHOUT WARRANTY OF ANY KIND, EXPRESS OR\nIMPLIED, INCLUDING BUT NOT LIMITED TO THE WARRANTIES OF MERCHANTABILITY,\nFITNESS FOR A PARTICULAR PURPOSE AND NONINFRINGEMENT.  IN NO EVENT SHALL THE\nX CONSORTIUM BE LIABLE FOR ANY CLAIM, DAMAGES OR OTHER LIABILITY, WHETHER IN\nAN ACTION OF CONTRACT, TORT OR OTHERWISE, ARISING FROM, OUT OF OR IN CONNEC-\nTION WITH THE SOFTWARE OR THE USE OR OTHER DEALINGS IN THE SOFTWARE.\n\nExcept as contained in this notice, the name of the X Consortium shall not\nbe used in advertising or otherwise to promote the sale, use or other deal-\nings in this Software without prior written authorization from the X Consor-\ntium.",
            "licenses": [
              {
                "key": "x11-xconsortium",
                "name": "X11-Style (X Consortium)",
                "short_name": "X11-Style (X Consortium)",
                "category": "Permissive",
                "is_exception": false,
                "is_unknown": false,
                "owner": "X Consortium",
                "homepage_url": "http://www.xfree86.org/current/LICENSE5.html",
                "text_url": "http://www.xfree86.org/current/LICENSE5.html",
                "reference_url": "https://scancode-licensedb.aboutcode.org/x11-xconsortium",
                "scancode_text_url": "https://github.com/nexB/scancode-toolkit/tree/develop/src/licensedcode/data/licenses/x11-xconsortium.LICENSE",
                "scancode_data_url": "https://github.com/nexB/scancode-toolkit/tree/develop/src/licensedcode/data/licenses/x11-xconsortium.yml",
                "spdx_license_key": "X11",
                "spdx_url": "https://spdx.org/licenses/X11"
              }
            ]
          }
        ]
      },
      {
        "license_expression": "bsd-new",
        "detection_rules": [
          "not-combined"
        ],
        "matches": [
          {
            "score": 100.0,
            "start_line": 76,
            "end_line": 98,
            "matched_length": 213,
            "match_coverage": 100.0,
            "matcher": "2-aho",
            "license_expression": "bsd-new",
            "rule_identifier": "bsd-new_19.RULE",
            "referenced_filenames": [],
            "is_license_text": true,
            "is_license_notice": false,
            "is_license_reference": false,
            "is_license_tag": false,
            "is_license_intro": false,
            "rule_length": 213,
            "rule_relevance": 100,
            "matched_text": "Redistribution and use in source and binary forms, with or without\nmodification, are permitted provided that the following conditions\nare met:\n1. Redistributions of source code must retain the above copyright\n   notice, this list of conditions and the following disclaimer.\n2. Redistributions in binary form must reproduce the above copyright\n   notice, this list of conditions and the following disclaimer in the\n   documentation and/or other materials provided with the distribution.\n3. Neither the name of the University nor the names of its contributors\n   may be used to endorse or promote products derived from this software\n   without specific prior written permission.\n\nTHIS SOFTWARE IS PROVIDED BY THE REGENTS AND CONTRIBUTORS ``AS IS'' AND\nANY EXPRESS OR IMPLIED WARRANTIES, INCLUDING, BUT NOT LIMITED TO, THE\nIMPLIED WARRANTIES OF MERCHANTABILITY AND FITNESS FOR A PARTICULAR PURPOSE\nARE DISCLAIMED.  IN NO EVENT SHALL THE REGENTS OR CONTRIBUTORS BE LIABLE\nFOR ANY DIRECT, INDIRECT, INCIDENTAL, SPECIAL, EXEMPLARY, OR CONSEQUENTIAL\nDAMAGES (INCLUDING, BUT NOT LIMITED TO, PROCUREMENT OF SUBSTITUTE GOODS\nOR SERVICES; LOSS OF USE, DATA, OR PROFITS; OR BUSINESS INTERRUPTION)\nHOWEVER CAUSED AND ON ANY THEORY OF LIABILITY, WHETHER IN CONTRACT, STRICT\nLIABILITY, OR TORT (INCLUDING NEGLIGENCE OR OTHERWISE) ARISING IN ANY WAY\nOUT OF THE USE OF THIS SOFTWARE, EVEN IF ADVISED OF THE POSSIBILITY OF\nSUCH DAMAGE.",
            "licenses": [
              {
                "key": "bsd-new",
                "name": "BSD-3-Clause",
                "short_name": "BSD-3-Clause",
                "category": "Permissive",
                "is_exception": false,
                "is_unknown": false,
                "owner": "Regents of the University of California",
                "homepage_url": "http://www.opensource.org/licenses/BSD-3-Clause",
                "text_url": "http://www.opensource.org/licenses/BSD-3-Clause",
                "reference_url": "https://scancode-licensedb.aboutcode.org/bsd-new",
                "scancode_text_url": "https://github.com/nexB/scancode-toolkit/tree/develop/src/licensedcode/data/licenses/bsd-new.LICENSE",
                "scancode_data_url": "https://github.com/nexB/scancode-toolkit/tree/develop/src/licensedcode/data/licenses/bsd-new.yml",
                "spdx_license_key": "BSD-3-Clause",
                "spdx_url": "https://spdx.org/licenses/BSD-3-Clause"
              }
            ]
          }
        ]
      },
      {
        "license_expression": "x11-fsf",
        "detection_rules": [
          "not-combined"
        ],
        "matches": [
          {
            "score": 100.0,
            "start_line": 105,
            "end_line": 127,
            "matched_length": 199,
            "match_coverage": 100.0,
            "matcher": "2-aho",
            "license_expression": "x11-fsf",
            "rule_identifier": "x11-fsf_7.RULE",
            "referenced_filenames": [],
            "is_license_text": true,
            "is_license_notice": false,
            "is_license_reference": false,
            "is_license_tag": false,
            "is_license_intro": false,
            "rule_length": 199,
            "rule_relevance": 100,
            "matched_text": "Permission is hereby granted, free of charge, to any person obtaining a\ncopy of this software and associated documentation files (the\n\"Software\"), to deal in the Software without restriction, including\nwithout limitation the rights to use, copy, modify, merge, publish,\ndistribute, sublicense, and/or sell copies of the Software, and to\npermit persons to whom the Software is furnished to do so, subject to\nthe following conditions:\n\nThe above copyright notice and this permission notice shall be included\nin all copies or substantial portions of the Software.\n\nTHE SOFTWARE IS PROVIDED \"AS IS\", WITHOUT WARRANTY OF ANY KIND, EXPRESS\nOR IMPLIED, INCLUDING BUT NOT LIMITED TO THE WARRANTIES OF\nMERCHANTABILITY, FITNESS FOR A PARTICULAR PURPOSE AND NONINFRINGEMENT.\nIN NO EVENT SHALL THE ABOVE LISTED COPYRIGHT HOLDER(S) BE LIABLE FOR ANY\nCLAIM, DAMAGES OR OTHER LIABILITY, WHETHER IN AN ACTION OF CONTRACT,\nTORT OR OTHERWISE, ARISING FROM, OUT OF OR IN CONNECTION WITH THE\nSOFTWARE OR THE USE OR OTHER DEALINGS IN THE SOFTWARE.\n\nExcept as contained in this notice, the name(s) of the above copyright\nholders shall not be used in advertising or otherwise to promote the\nsale, use or other dealings in this Software without prior written\nauthorization.",
            "licenses": [
              {
                "key": "x11-fsf",
                "name": "X11-Style (FSF)",
                "short_name": "X11-Style (FSF)",
                "category": "Permissive",
                "is_exception": false,
                "is_unknown": false,
                "owner": "Free Software Foundation (FSF)",
                "homepage_url": null,
                "text_url": "",
                "reference_url": "https://scancode-licensedb.aboutcode.org/x11-fsf",
                "scancode_text_url": "https://github.com/nexB/scancode-toolkit/tree/develop/src/licensedcode/data/licenses/x11-fsf.LICENSE",
                "scancode_data_url": "https://github.com/nexB/scancode-toolkit/tree/develop/src/licensedcode/data/licenses/x11-fsf.yml",
                "spdx_license_key": "X11-distribute-modifications-variant",
                "spdx_url": "https://spdx.org/licenses/X11-distribute-modifications-variant"
              }
            ]
          }
        ]
      }
    ],
    "other_license_expression": null,
    "other_license_expression_spdx": null,
    "other_license_detections": [],
    "extracted_license_statement": null,
    "notice_text": null,
    "source_packages": [
      "pkg:deb/ncurses"
    ],
    "extra_data": {
      "multi_arch": "same",
      "missing_file_references": [
        {
          "path": "lib/x86_64-linux-gnu/libncurses.so.5.9",
          "size": 0,
          "sha1": null,
          "md5": "23c8a935fa4fc7290d55cc5df3ef56b1",
          "sha256": null,
          "sha512": null,
          "extra_data": {}
        },
        {
          "path": "usr/lib/x86_64-linux-gnu/libform.so.5.9",
          "size": 0,
          "sha1": null,
          "md5": "98b70f283324e89db5787a018a54adf4",
          "sha256": null,
          "sha512": null,
          "extra_data": {}
        },
        {
          "path": "usr/lib/x86_64-linux-gnu/libmenu.so.5.9",
          "size": 0,
          "sha1": null,
          "md5": "e3a0f5154928da2da234920343ac14b2",
          "sha256": null,
          "sha512": null,
          "extra_data": {}
        },
        {
          "path": "usr/lib/x86_64-linux-gnu/libpanel.so.5.9",
          "size": 0,
          "sha1": null,
          "md5": "a927e7d76753bb85f5a784b653d337d2",
          "sha256": null,
          "sha512": null,
          "extra_data": {}
        }
      ]
    },
    "repository_homepage_url": null,
    "repository_download_url": null,
    "api_data_url": null,
    "package_uid": "pkg:deb/libncurses5@6.1-1ubuntu1.18.04?architecture=amd64&uuid=fixed-uid-done-for-testing-5642512d1758",
    "datafile_paths": [
      "basic-rootfs.tar.gz/var/lib/dpkg/status",
      "basic-rootfs.tar.gz/usr/share/doc/libncurses5/copyright",
      "basic-rootfs.tar.gz/var/lib/dpkg/info/libncurses5:amd64.md5sums"
    ],
    "datasource_ids": [
      "debian_installed_status_db",
      "debian_copyright_in_package",
      "debian_installed_md5sums"
    ],
    "resources": [
      {
        "path": "basic-rootfs.tar.gz/usr/share/doc/libncurses5/copyright",
        "type": "file",
        "package_data": [
          {
            "type": "deb",
            "namespace": null,
            "name": "libncurses5",
            "version": null,
            "qualifiers": {},
            "subpath": null,
            "primary_language": null,
            "description": null,
            "release_date": null,
            "parties": [],
            "keywords": [],
            "homepage_url": null,
            "download_url": null,
            "size": null,
            "sha1": null,
            "md5": null,
            "sha256": null,
            "sha512": null,
            "bug_tracking_url": null,
            "code_view_url": null,
            "vcs_url": null,
            "copyright": "Copyright (c) 1998-2016 Free Software Foundation, Inc.\nCopyright (c) 2001 by Pradeep Padala\nCopyright (c) 1994 X Consortium\nCopyright (c) 1980, 1991, 1992, 1993 The Regents of the University of California\nCopyright 1996-2007 by Thomas E. Dickey",
            "declared_license_expression": "x11-fsf AND x11-xconsortium AND bsd-new",
            "declared_license_expression_spdx": "X11-distribute-modifications-variant AND X11 AND BSD-3-Clause",
            "license_detections": [
              {
                "license_expression": "x11-fsf",
                "detection_rules": [
                  "not-combined"
                ],
                "matches": [
                  {
                    "score": 100.0,
                    "start_line": 23,
                    "end_line": 45,
                    "matched_length": 200,
                    "match_coverage": 100.0,
                    "matcher": "2-aho",
                    "license_expression": "x11-fsf",
                    "rule_identifier": "x11-fsf.LICENSE",
                    "referenced_filenames": [],
                    "is_license_text": true,
                    "is_license_notice": false,
                    "is_license_reference": false,
                    "is_license_tag": false,
                    "is_license_intro": false,
                    "rule_length": 200,
                    "rule_relevance": 100,
                    "matched_text": "Permission is hereby granted, free of charge, to any person obtaining a\ncopy of this software and associated documentation files (the\n\"Software\"), to deal in the Software without restriction, including\nwithout limitation the rights to use, copy, modify, merge, publish,\ndistribute, distribute with modifications, sublicense, and/or sell\ncopies of the Software, and to permit persons to whom the Software is\nfurnished to do so, subject to the following conditions:\n\nThe above copyright notice and this permission notice shall be included\nin all copies or substantial portions of the Software.\n\nTHE SOFTWARE IS PROVIDED \"AS IS\", WITHOUT WARRANTY OF ANY KIND, EXPRESS\nOR IMPLIED, INCLUDING BUT NOT LIMITED TO THE WARRANTIES OF\nMERCHANTABILITY, FITNESS FOR A PARTICULAR PURPOSE AND NONINFRINGEMENT.\nIN NO EVENT SHALL THE ABOVE COPYRIGHT HOLDERS BE LIABLE FOR ANY CLAIM,\nDAMAGES OR OTHER LIABILITY, WHETHER IN AN ACTION OF CONTRACT, TORT OR\nOTHERWISE, ARISING FROM, OUT OF OR IN CONNECTION WITH THE SOFTWARE OR\nTHE USE OR OTHER DEALINGS IN THE SOFTWARE.\n\nExcept as contained in this notice, the name(s) of the above copyright\nholders shall not be used in advertising or otherwise to promote the\nsale, use or other dealings in this Software without prior written\nauthorization.",
                    "licenses": [
                      {
                        "key": "x11-fsf",
                        "name": "X11-Style (FSF)",
                        "short_name": "X11-Style (FSF)",
                        "category": "Permissive",
                        "is_exception": false,
                        "is_unknown": false,
                        "owner": "Free Software Foundation (FSF)",
                        "homepage_url": null,
                        "text_url": "",
                        "reference_url": "https://scancode-licensedb.aboutcode.org/x11-fsf",
                        "scancode_text_url": "https://github.com/nexB/scancode-toolkit/tree/develop/src/licensedcode/data/licenses/x11-fsf.LICENSE",
                        "scancode_data_url": "https://github.com/nexB/scancode-toolkit/tree/develop/src/licensedcode/data/licenses/x11-fsf.yml",
                        "spdx_license_key": "X11-distribute-modifications-variant",
                        "spdx_url": "https://spdx.org/licenses/X11-distribute-modifications-variant"
                      }
                    ]
                  }
                ]
              },
              {
                "license_expression": "x11-xconsortium",
                "detection_rules": [
                  "not-combined"
                ],
                "matches": [
                  {
                    "score": 100.0,
                    "start_line": 50,
                    "end_line": 70,
                    "matched_length": 201,
                    "match_coverage": 100.0,
                    "matcher": "2-aho",
                    "license_expression": "x11-xconsortium",
                    "rule_identifier": "x11-xconsortium_2.RULE",
                    "referenced_filenames": [],
                    "is_license_text": true,
                    "is_license_notice": false,
                    "is_license_reference": false,
                    "is_license_tag": false,
                    "is_license_intro": false,
                    "rule_length": 201,
                    "rule_relevance": 100,
                    "matched_text": "Permission is hereby granted, free of charge, to any person obtaining a copy\nof this software and associated documentation files (the \"Software\"), to\ndeal in the Software without restriction, including without limitation the\nrights to use, copy, modify, merge, publish, distribute, sublicense, and/or\nsell copies of the Software, and to permit persons to whom the Software is\nfurnished to do so, subject to the following conditions:\n\nThe above copyright notice and this permission notice shall be included in\nall copies or substantial portions of the Software.\n\nTHE SOFTWARE IS PROVIDED \"AS IS\", WITHOUT WARRANTY OF ANY KIND, EXPRESS OR\nIMPLIED, INCLUDING BUT NOT LIMITED TO THE WARRANTIES OF MERCHANTABILITY,\nFITNESS FOR A PARTICULAR PURPOSE AND NONINFRINGEMENT.  IN NO EVENT SHALL THE\nX CONSORTIUM BE LIABLE FOR ANY CLAIM, DAMAGES OR OTHER LIABILITY, WHETHER IN\nAN ACTION OF CONTRACT, TORT OR OTHERWISE, ARISING FROM, OUT OF OR IN CONNEC-\nTION WITH THE SOFTWARE OR THE USE OR OTHER DEALINGS IN THE SOFTWARE.\n\nExcept as contained in this notice, the name of the X Consortium shall not\nbe used in advertising or otherwise to promote the sale, use or other deal-\nings in this Software without prior written authorization from the X Consor-\ntium.",
                    "licenses": [
                      {
                        "key": "x11-xconsortium",
                        "name": "X11-Style (X Consortium)",
                        "short_name": "X11-Style (X Consortium)",
                        "category": "Permissive",
                        "is_exception": false,
                        "is_unknown": false,
                        "owner": "X Consortium",
                        "homepage_url": "http://www.xfree86.org/current/LICENSE5.html",
                        "text_url": "http://www.xfree86.org/current/LICENSE5.html",
                        "reference_url": "https://scancode-licensedb.aboutcode.org/x11-xconsortium",
                        "scancode_text_url": "https://github.com/nexB/scancode-toolkit/tree/develop/src/licensedcode/data/licenses/x11-xconsortium.LICENSE",
                        "scancode_data_url": "https://github.com/nexB/scancode-toolkit/tree/develop/src/licensedcode/data/licenses/x11-xconsortium.yml",
                        "spdx_license_key": "X11",
                        "spdx_url": "https://spdx.org/licenses/X11"
                      }
                    ]
                  }
                ]
              },
              {
                "license_expression": "bsd-new",
                "detection_rules": [
                  "not-combined"
                ],
                "matches": [
                  {
                    "score": 100.0,
                    "start_line": 76,
                    "end_line": 98,
                    "matched_length": 213,
                    "match_coverage": 100.0,
                    "matcher": "2-aho",
                    "license_expression": "bsd-new",
                    "rule_identifier": "bsd-new_19.RULE",
                    "referenced_filenames": [],
                    "is_license_text": true,
                    "is_license_notice": false,
                    "is_license_reference": false,
                    "is_license_tag": false,
                    "is_license_intro": false,
                    "rule_length": 213,
                    "rule_relevance": 100,
                    "matched_text": "Redistribution and use in source and binary forms, with or without\nmodification, are permitted provided that the following conditions\nare met:\n1. Redistributions of source code must retain the above copyright\n   notice, this list of conditions and the following disclaimer.\n2. Redistributions in binary form must reproduce the above copyright\n   notice, this list of conditions and the following disclaimer in the\n   documentation and/or other materials provided with the distribution.\n3. Neither the name of the University nor the names of its contributors\n   may be used to endorse or promote products derived from this software\n   without specific prior written permission.\n\nTHIS SOFTWARE IS PROVIDED BY THE REGENTS AND CONTRIBUTORS ``AS IS'' AND\nANY EXPRESS OR IMPLIED WARRANTIES, INCLUDING, BUT NOT LIMITED TO, THE\nIMPLIED WARRANTIES OF MERCHANTABILITY AND FITNESS FOR A PARTICULAR PURPOSE\nARE DISCLAIMED.  IN NO EVENT SHALL THE REGENTS OR CONTRIBUTORS BE LIABLE\nFOR ANY DIRECT, INDIRECT, INCIDENTAL, SPECIAL, EXEMPLARY, OR CONSEQUENTIAL\nDAMAGES (INCLUDING, BUT NOT LIMITED TO, PROCUREMENT OF SUBSTITUTE GOODS\nOR SERVICES; LOSS OF USE, DATA, OR PROFITS; OR BUSINESS INTERRUPTION)\nHOWEVER CAUSED AND ON ANY THEORY OF LIABILITY, WHETHER IN CONTRACT, STRICT\nLIABILITY, OR TORT (INCLUDING NEGLIGENCE OR OTHERWISE) ARISING IN ANY WAY\nOUT OF THE USE OF THIS SOFTWARE, EVEN IF ADVISED OF THE POSSIBILITY OF\nSUCH DAMAGE.",
                    "licenses": [
                      {
                        "key": "bsd-new",
                        "name": "BSD-3-Clause",
                        "short_name": "BSD-3-Clause",
                        "category": "Permissive",
                        "is_exception": false,
                        "is_unknown": false,
                        "owner": "Regents of the University of California",
                        "homepage_url": "http://www.opensource.org/licenses/BSD-3-Clause",
                        "text_url": "http://www.opensource.org/licenses/BSD-3-Clause",
                        "reference_url": "https://scancode-licensedb.aboutcode.org/bsd-new",
                        "scancode_text_url": "https://github.com/nexB/scancode-toolkit/tree/develop/src/licensedcode/data/licenses/bsd-new.LICENSE",
                        "scancode_data_url": "https://github.com/nexB/scancode-toolkit/tree/develop/src/licensedcode/data/licenses/bsd-new.yml",
                        "spdx_license_key": "BSD-3-Clause",
                        "spdx_url": "https://spdx.org/licenses/BSD-3-Clause"
                      }
                    ]
                  }
                ]
              },
              {
                "license_expression": "x11-fsf",
                "detection_rules": [
                  "not-combined"
                ],
                "matches": [
                  {
                    "score": 100.0,
                    "start_line": 105,
                    "end_line": 127,
                    "matched_length": 199,
                    "match_coverage": 100.0,
                    "matcher": "2-aho",
                    "license_expression": "x11-fsf",
                    "rule_identifier": "x11-fsf_7.RULE",
                    "referenced_filenames": [],
                    "is_license_text": true,
                    "is_license_notice": false,
                    "is_license_reference": false,
                    "is_license_tag": false,
                    "is_license_intro": false,
                    "rule_length": 199,
                    "rule_relevance": 100,
                    "matched_text": "Permission is hereby granted, free of charge, to any person obtaining a\ncopy of this software and associated documentation files (the\n\"Software\"), to deal in the Software without restriction, including\nwithout limitation the rights to use, copy, modify, merge, publish,\ndistribute, sublicense, and/or sell copies of the Software, and to\npermit persons to whom the Software is furnished to do so, subject to\nthe following conditions:\n\nThe above copyright notice and this permission notice shall be included\nin all copies or substantial portions of the Software.\n\nTHE SOFTWARE IS PROVIDED \"AS IS\", WITHOUT WARRANTY OF ANY KIND, EXPRESS\nOR IMPLIED, INCLUDING BUT NOT LIMITED TO THE WARRANTIES OF\nMERCHANTABILITY, FITNESS FOR A PARTICULAR PURPOSE AND NONINFRINGEMENT.\nIN NO EVENT SHALL THE ABOVE LISTED COPYRIGHT HOLDER(S) BE LIABLE FOR ANY\nCLAIM, DAMAGES OR OTHER LIABILITY, WHETHER IN AN ACTION OF CONTRACT,\nTORT OR OTHERWISE, ARISING FROM, OUT OF OR IN CONNECTION WITH THE\nSOFTWARE OR THE USE OR OTHER DEALINGS IN THE SOFTWARE.\n\nExcept as contained in this notice, the name(s) of the above copyright\nholders shall not be used in advertising or otherwise to promote the\nsale, use or other dealings in this Software without prior written\nauthorization.",
                    "licenses": [
                      {
                        "key": "x11-fsf",
                        "name": "X11-Style (FSF)",
                        "short_name": "X11-Style (FSF)",
                        "category": "Permissive",
                        "is_exception": false,
                        "is_unknown": false,
                        "owner": "Free Software Foundation (FSF)",
                        "homepage_url": null,
                        "text_url": "",
                        "reference_url": "https://scancode-licensedb.aboutcode.org/x11-fsf",
                        "scancode_text_url": "https://github.com/nexB/scancode-toolkit/tree/develop/src/licensedcode/data/licenses/x11-fsf.LICENSE",
                        "scancode_data_url": "https://github.com/nexB/scancode-toolkit/tree/develop/src/licensedcode/data/licenses/x11-fsf.yml",
                        "spdx_license_key": "X11-distribute-modifications-variant",
                        "spdx_url": "https://spdx.org/licenses/X11-distribute-modifications-variant"
                      }
                    ]
                  }
                ]
              }
            ],
            "other_license_expression": null,
            "other_license_expression_spdx": null,
            "other_license_detections": [],
            "extracted_license_statement": null,
            "notice_text": null,
            "source_packages": [],
            "file_references": [],
            "extra_data": {},
            "dependencies": [],
            "repository_homepage_url": null,
            "repository_download_url": null,
            "api_data_url": null,
            "datasource_id": "debian_copyright_in_package",
            "purl": "pkg:deb/libncurses5"
          }
        ],
        "for_packages": [
          "pkg:deb/libncurses5@6.1-1ubuntu1.18.04?architecture=amd64&uuid=fixed-uid-done-for-testing-5642512d1758"
        ],
        "scan_errors": []
      },
      {
        "path": "basic-rootfs.tar.gz/var/lib/dpkg/info/libncurses5:amd64.md5sums",
        "type": "file",
        "package_data": [
          {
            "type": "deb",
            "namespace": null,
            "name": "libncurses5",
            "version": null,
            "qualifiers": {
              "arch": "amd64"
            },
            "subpath": null,
            "primary_language": null,
            "description": null,
            "release_date": null,
            "parties": [],
            "keywords": [],
            "homepage_url": null,
            "download_url": null,
            "size": null,
            "sha1": null,
            "md5": null,
            "sha256": null,
            "sha512": null,
            "bug_tracking_url": null,
            "code_view_url": null,
            "vcs_url": null,
            "copyright": null,
            "declared_license_expression": null,
            "declared_license_expression_spdx": null,
            "license_detections": [],
            "other_license_expression": null,
            "other_license_expression_spdx": null,
            "other_license_detections": [],
            "extracted_license_statement": null,
            "notice_text": null,
            "source_packages": [],
            "file_references": [
              {
                "path": "lib/x86_64-linux-gnu/libncurses.so.5.9",
                "size": 0,
                "sha1": null,
                "md5": "23c8a935fa4fc7290d55cc5df3ef56b1",
                "sha256": null,
                "sha512": null,
                "extra_data": {}
              },
              {
                "path": "usr/lib/x86_64-linux-gnu/libform.so.5.9",
                "size": 0,
                "sha1": null,
                "md5": "98b70f283324e89db5787a018a54adf4",
                "sha256": null,
                "sha512": null,
                "extra_data": {}
              },
              {
                "path": "usr/lib/x86_64-linux-gnu/libmenu.so.5.9",
                "size": 0,
                "sha1": null,
                "md5": "e3a0f5154928da2da234920343ac14b2",
                "sha256": null,
                "sha512": null,
                "extra_data": {}
              },
              {
                "path": "usr/lib/x86_64-linux-gnu/libpanel.so.5.9",
                "size": 0,
                "sha1": null,
                "md5": "a927e7d76753bb85f5a784b653d337d2",
                "sha256": null,
                "sha512": null,
                "extra_data": {}
              }
            ],
            "extra_data": {},
            "dependencies": [],
            "repository_homepage_url": null,
            "repository_download_url": null,
            "api_data_url": null,
            "datasource_id": "debian_installed_md5sums",
            "purl": "pkg:deb/libncurses5?arch=amd64"
          }
        ],
        "for_packages": [
          "pkg:deb/libncurses5@6.1-1ubuntu1.18.04?architecture=amd64&uuid=fixed-uid-done-for-testing-5642512d1758"
        ],
        "scan_errors": []
      }
    ],
    "purl": "pkg:deb/libncurses5@6.1-1ubuntu1.18.04?architecture=amd64"
  },
  {
    "type": "deb",
    "namespace": null,
    "name": "libndp0",
    "version": "1.4-2ubuntu0.16.04.1",
    "qualifiers": {
      "architecture": "amd64"
    },
    "subpath": null,
    "primary_language": null,
    "description": "Library for Neighbor Discovery Protocol\n libndp is a library for the IPv6 Neighbor Discovery Protocol (NDP).  It\n contains functions for building and parsing NDP messages, and provides\n a high-level interface for sending and receiving NDP messages on a\n network interface.",
    "release_date": null,
    "parties": [
      {
        "type": null,
        "role": "maintainer",
        "name": "Ubuntu Developers <ubuntu-devel-discuss@lists.ubuntu.com>",
        "email": null,
        "url": null
      }
    ],
    "keywords": [
      "libs"
    ],
    "homepage_url": "http://libndp.org",
    "download_url": null,
    "size": null,
    "sha1": null,
    "md5": null,
    "sha256": null,
    "sha512": null,
    "bug_tracking_url": null,
    "code_view_url": null,
    "vcs_url": null,
    "copyright": "Copyright 2013 Jiri Pirko <jiri@resnulli.us>\nCopyright 2014 Andrew Ayer <agwa@andrewayer.name>",
    "declared_license_expression": "lgpl-2.1-plus AND lgpl-2.1",
    "declared_license_expression_spdx": "LGPL-2.1-or-later AND LGPL-2.1-only",
    "license_detections": [
      {
        "license_expression": "lgpl-2.1-plus AND lgpl-2.1",
        "detection_rules": [
          "from-package-file"
        ],
        "matches": [
          {
            "score": 100.0,
            "start_line": 7,
            "end_line": 7,
            "matched_length": 4,
            "match_coverage": 100.0,
            "matcher": "2-aho",
            "license_expression": "lgpl-2.1-plus",
            "rule_identifier": "lgpl-2.1-plus_108.RULE",
            "referenced_filenames": [],
            "is_license_text": false,
            "is_license_notice": false,
            "is_license_reference": false,
            "is_license_tag": true,
            "is_license_intro": false,
            "rule_length": 4,
            "rule_relevance": 100,
            "matched_text": "License: LGPL-2.1+",
            "licenses": [
              {
                "key": "lgpl-2.1-plus",
                "name": "GNU Lesser General Public License 2.1 or later",
                "short_name": "LGPL 2.1 or later",
                "category": "Copyleft Limited",
                "is_exception": false,
                "is_unknown": false,
                "owner": "Free Software Foundation (FSF)",
                "homepage_url": "http://www.gnu.org/licenses/old-licenses/lgpl-2.1-standalone.html",
                "text_url": "http://www.gnu.org/licenses/old-licenses/lgpl-2.1-standalone.html",
                "reference_url": "https://scancode-licensedb.aboutcode.org/lgpl-2.1-plus",
                "scancode_text_url": "https://github.com/nexB/scancode-toolkit/tree/develop/src/licensedcode/data/licenses/lgpl-2.1-plus.LICENSE",
                "scancode_data_url": "https://github.com/nexB/scancode-toolkit/tree/develop/src/licensedcode/data/licenses/lgpl-2.1-plus.yml",
                "spdx_license_key": "LGPL-2.1-or-later",
                "spdx_url": "https://spdx.org/licenses/LGPL-2.1-or-later"
              }
            ]
          },
          {
            "score": 100.0,
            "start_line": 11,
            "end_line": 11,
            "matched_length": 4,
            "match_coverage": 100.0,
            "matcher": "2-aho",
            "license_expression": "lgpl-2.1-plus",
            "rule_identifier": "lgpl-2.1-plus_108.RULE",
            "referenced_filenames": [],
            "is_license_text": false,
            "is_license_notice": false,
            "is_license_reference": false,
            "is_license_tag": true,
            "is_license_intro": false,
            "rule_length": 4,
            "rule_relevance": 100,
            "matched_text": "License: LGPL-2.1+",
            "licenses": [
              {
                "key": "lgpl-2.1-plus",
                "name": "GNU Lesser General Public License 2.1 or later",
                "short_name": "LGPL 2.1 or later",
                "category": "Copyleft Limited",
                "is_exception": false,
                "is_unknown": false,
                "owner": "Free Software Foundation (FSF)",
                "homepage_url": "http://www.gnu.org/licenses/old-licenses/lgpl-2.1-standalone.html",
                "text_url": "http://www.gnu.org/licenses/old-licenses/lgpl-2.1-standalone.html",
                "reference_url": "https://scancode-licensedb.aboutcode.org/lgpl-2.1-plus",
                "scancode_text_url": "https://github.com/nexB/scancode-toolkit/tree/develop/src/licensedcode/data/licenses/lgpl-2.1-plus.LICENSE",
                "scancode_data_url": "https://github.com/nexB/scancode-toolkit/tree/develop/src/licensedcode/data/licenses/lgpl-2.1-plus.yml",
                "spdx_license_key": "LGPL-2.1-or-later",
                "spdx_url": "https://spdx.org/licenses/LGPL-2.1-or-later"
              }
            ]
          },
          {
            "score": 100.0,
            "start_line": 13,
            "end_line": 13,
            "matched_length": 4,
            "match_coverage": 100.0,
            "matcher": "2-aho",
            "license_expression": "lgpl-2.1-plus",
            "rule_identifier": "lgpl-2.1-plus_108.RULE",
            "referenced_filenames": [],
            "is_license_text": false,
            "is_license_notice": false,
            "is_license_reference": false,
            "is_license_tag": true,
            "is_license_intro": false,
            "rule_length": 4,
            "rule_relevance": 100,
            "matched_text": "License: LGPL-2.1+",
            "licenses": [
              {
                "key": "lgpl-2.1-plus",
                "name": "GNU Lesser General Public License 2.1 or later",
                "short_name": "LGPL 2.1 or later",
                "category": "Copyleft Limited",
                "is_exception": false,
                "is_unknown": false,
                "owner": "Free Software Foundation (FSF)",
                "homepage_url": "http://www.gnu.org/licenses/old-licenses/lgpl-2.1-standalone.html",
                "text_url": "http://www.gnu.org/licenses/old-licenses/lgpl-2.1-standalone.html",
                "reference_url": "https://scancode-licensedb.aboutcode.org/lgpl-2.1-plus",
                "scancode_text_url": "https://github.com/nexB/scancode-toolkit/tree/develop/src/licensedcode/data/licenses/lgpl-2.1-plus.LICENSE",
                "scancode_data_url": "https://github.com/nexB/scancode-toolkit/tree/develop/src/licensedcode/data/licenses/lgpl-2.1-plus.yml",
                "spdx_license_key": "LGPL-2.1-or-later",
                "spdx_url": "https://spdx.org/licenses/LGPL-2.1-or-later"
              }
            ]
          },
          {
            "score": 100.0,
            "start_line": 14,
            "end_line": 26,
            "matched_length": 117,
            "match_coverage": 100.0,
            "matcher": "2-aho",
            "license_expression": "lgpl-2.1-plus",
            "rule_identifier": "lgpl-2.1-plus_93.RULE",
            "referenced_filenames": [],
            "is_license_text": false,
            "is_license_notice": true,
            "is_license_reference": false,
            "is_license_tag": false,
            "is_license_intro": false,
            "rule_length": 117,
            "rule_relevance": 100,
            "matched_text": "This program is free software; you can redistribute it and/or modify it\n under the terms of the GNU Lesser General Public License as published\n by the Free Software Foundation; either version 2.1 of the License, or\n (at your option) any later version.\n .\n This program is distributed in the hope that it will be useful,\n but WITHOUT ANY WARRANTY; without even the implied warranty of\n MERCHANTABILITY or FITNESS FOR A PARTICULAR PURPOSE.  See the GNU Lesser\n General Public License for more details.\n .\n You should have received a copy of the GNU Lesser General Public License\n along with this program; if not, write to the Free Software Foundation,\n Inc., 51 Franklin Street, Fifth Floor, Boston, MA  02110-1301  USA",
            "licenses": [
              {
                "key": "lgpl-2.1-plus",
                "name": "GNU Lesser General Public License 2.1 or later",
                "short_name": "LGPL 2.1 or later",
                "category": "Copyleft Limited",
                "is_exception": false,
                "is_unknown": false,
                "owner": "Free Software Foundation (FSF)",
                "homepage_url": "http://www.gnu.org/licenses/old-licenses/lgpl-2.1-standalone.html",
                "text_url": "http://www.gnu.org/licenses/old-licenses/lgpl-2.1-standalone.html",
                "reference_url": "https://scancode-licensedb.aboutcode.org/lgpl-2.1-plus",
                "scancode_text_url": "https://github.com/nexB/scancode-toolkit/tree/develop/src/licensedcode/data/licenses/lgpl-2.1-plus.LICENSE",
                "scancode_data_url": "https://github.com/nexB/scancode-toolkit/tree/develop/src/licensedcode/data/licenses/lgpl-2.1-plus.yml",
                "spdx_license_key": "LGPL-2.1-or-later",
                "spdx_url": "https://spdx.org/licenses/LGPL-2.1-or-later"
              }
            ]
          },
          {
            "score": 100.0,
            "start_line": 24,
            "end_line": 30,
            "matched_length": 64,
            "match_coverage": 100.0,
            "matcher": "2-aho",
            "license_expression": "lgpl-2.1",
            "rule_identifier": "lgpl-2.1_314.RULE",
            "referenced_filenames": [
              "/usr/share/common-licenses/LGPL-2.1"
            ],
            "is_license_text": false,
            "is_license_notice": true,
            "is_license_reference": false,
            "is_license_tag": false,
            "is_license_intro": false,
            "rule_length": 64,
            "rule_relevance": 100,
            "matched_text": "You should have received a copy of the GNU Lesser General Public License\n along with this program; if not, write to the Free Software Foundation,\n Inc., 51 Franklin Street, Fifth Floor, Boston, MA  02110-1301  USA\n .\n On Debian systems, the full text of the GNU Lesser General Public\n License version 2.1 can be found in the file\n `/usr/share/common-licenses/LGPL-2.1'.",
            "licenses": [
              {
                "key": "lgpl-2.1",
                "name": "GNU Lesser General Public License 2.1",
                "short_name": "LGPL 2.1",
                "category": "Copyleft Limited",
                "is_exception": false,
                "is_unknown": false,
                "owner": "Free Software Foundation (FSF)",
                "homepage_url": "http://www.gnu.org/licenses/lgpl-2.1.html",
                "text_url": "http://www.gnu.org/licenses/lgpl-2.1.txt",
                "reference_url": "https://scancode-licensedb.aboutcode.org/lgpl-2.1",
                "scancode_text_url": "https://github.com/nexB/scancode-toolkit/tree/develop/src/licensedcode/data/licenses/lgpl-2.1.LICENSE",
                "scancode_data_url": "https://github.com/nexB/scancode-toolkit/tree/develop/src/licensedcode/data/licenses/lgpl-2.1.yml",
                "spdx_license_key": "LGPL-2.1-only",
                "spdx_url": "https://spdx.org/licenses/LGPL-2.1-only"
              }
            ]
          }
        ]
      }
    ],
    "other_license_expression": "lgpl-2.1-plus AND lgpl-2.1",
    "other_license_expression_spdx": "LGPL-2.1-or-later AND LGPL-2.1-only",
    "other_license_detections": [
      {
        "license_expression": "lgpl-2.1-plus AND lgpl-2.1",
        "detection_rules": [
          "not-combined"
        ],
        "matches": [
          {
            "score": 100.0,
            "start_line": 13,
            "end_line": 13,
            "matched_length": 4,
            "match_coverage": 100.0,
            "matcher": "1-hash",
            "license_expression": "lgpl-2.1-plus",
            "rule_identifier": "lgpl-2.1-plus_108.RULE",
            "referenced_filenames": [],
            "is_license_text": false,
            "is_license_notice": false,
            "is_license_reference": false,
            "is_license_tag": true,
            "is_license_intro": false,
            "rule_length": 4,
            "rule_relevance": 100,
            "matched_text": "License: lgpl-2.1+",
            "licenses": [
              {
                "key": "lgpl-2.1-plus",
                "name": "GNU Lesser General Public License 2.1 or later",
                "short_name": "LGPL 2.1 or later",
                "category": "Copyleft Limited",
                "is_exception": false,
                "is_unknown": false,
                "owner": "Free Software Foundation (FSF)",
                "homepage_url": "http://www.gnu.org/licenses/old-licenses/lgpl-2.1-standalone.html",
                "text_url": "http://www.gnu.org/licenses/old-licenses/lgpl-2.1-standalone.html",
                "reference_url": "https://scancode-licensedb.aboutcode.org/lgpl-2.1-plus",
                "scancode_text_url": "https://github.com/nexB/scancode-toolkit/tree/develop/src/licensedcode/data/licenses/lgpl-2.1-plus.LICENSE",
                "scancode_data_url": "https://github.com/nexB/scancode-toolkit/tree/develop/src/licensedcode/data/licenses/lgpl-2.1-plus.yml",
                "spdx_license_key": "LGPL-2.1-or-later",
                "spdx_url": "https://spdx.org/licenses/LGPL-2.1-or-later"
              }
            ]
          },
          {
            "score": 100.0,
            "start_line": 14,
            "end_line": 26,
            "matched_length": 117,
            "match_coverage": 100.0,
            "matcher": "2-aho",
            "license_expression": "lgpl-2.1-plus",
            "rule_identifier": "lgpl-2.1-plus_93.RULE",
            "referenced_filenames": [],
            "is_license_text": false,
            "is_license_notice": true,
            "is_license_reference": false,
            "is_license_tag": false,
            "is_license_intro": false,
            "rule_length": 117,
            "rule_relevance": 100,
            "matched_text": "This program is free software; you can redistribute it and/or modify it\nunder the terms of the GNU Lesser General Public License as published\nby the Free Software Foundation; either version 2.1 of the License, or\n(at your option) any later version.\n\nThis program is distributed in the hope that it will be useful,\nbut WITHOUT ANY WARRANTY; without even the implied warranty of\nMERCHANTABILITY or FITNESS FOR A PARTICULAR PURPOSE.  See the GNU Lesser\nGeneral Public License for more details.\n\nYou should have received a copy of the GNU Lesser General Public License\nalong with this program; if not, write to the Free Software Foundation,\nInc., 51 Franklin Street, Fifth Floor, Boston, MA  02110-1301  USA",
            "licenses": [
              {
                "key": "lgpl-2.1-plus",
                "name": "GNU Lesser General Public License 2.1 or later",
                "short_name": "LGPL 2.1 or later",
                "category": "Copyleft Limited",
                "is_exception": false,
                "is_unknown": false,
                "owner": "Free Software Foundation (FSF)",
                "homepage_url": "http://www.gnu.org/licenses/old-licenses/lgpl-2.1-standalone.html",
                "text_url": "http://www.gnu.org/licenses/old-licenses/lgpl-2.1-standalone.html",
                "reference_url": "https://scancode-licensedb.aboutcode.org/lgpl-2.1-plus",
                "scancode_text_url": "https://github.com/nexB/scancode-toolkit/tree/develop/src/licensedcode/data/licenses/lgpl-2.1-plus.LICENSE",
                "scancode_data_url": "https://github.com/nexB/scancode-toolkit/tree/develop/src/licensedcode/data/licenses/lgpl-2.1-plus.yml",
                "spdx_license_key": "LGPL-2.1-or-later",
                "spdx_url": "https://spdx.org/licenses/LGPL-2.1-or-later"
              }
            ]
          },
          {
            "score": 100.0,
            "start_line": 24,
            "end_line": 30,
            "matched_length": 64,
            "match_coverage": 100.0,
            "matcher": "2-aho",
            "license_expression": "lgpl-2.1",
            "rule_identifier": "lgpl-2.1_314.RULE",
            "referenced_filenames": [
              "/usr/share/common-licenses/LGPL-2.1"
            ],
            "is_license_text": false,
            "is_license_notice": true,
            "is_license_reference": false,
            "is_license_tag": false,
            "is_license_intro": false,
            "rule_length": 64,
            "rule_relevance": 100,
            "matched_text": "You should have received a copy of the GNU Lesser General Public License\nalong with this program; if not, write to the Free Software Foundation,\nInc., 51 Franklin Street, Fifth Floor, Boston, MA  02110-1301  USA\n\nOn Debian systems, the full text of the GNU Lesser General Public\nLicense version 2.1 can be found in the file\n`/usr/share/common-licenses/LGPL-2.1'.",
            "licenses": [
              {
                "key": "lgpl-2.1",
                "name": "GNU Lesser General Public License 2.1",
                "short_name": "LGPL 2.1",
                "category": "Copyleft Limited",
                "is_exception": false,
                "is_unknown": false,
                "owner": "Free Software Foundation (FSF)",
                "homepage_url": "http://www.gnu.org/licenses/lgpl-2.1.html",
                "text_url": "http://www.gnu.org/licenses/lgpl-2.1.txt",
                "reference_url": "https://scancode-licensedb.aboutcode.org/lgpl-2.1",
                "scancode_text_url": "https://github.com/nexB/scancode-toolkit/tree/develop/src/licensedcode/data/licenses/lgpl-2.1.LICENSE",
                "scancode_data_url": "https://github.com/nexB/scancode-toolkit/tree/develop/src/licensedcode/data/licenses/lgpl-2.1.yml",
                "spdx_license_key": "LGPL-2.1-only",
                "spdx_url": "https://spdx.org/licenses/LGPL-2.1-only"
              }
            ]
          }
        ]
      }
    ],
    "extracted_license_statement": "['LGPL-2.1+', 'LGPL-2.1+', 'LGPL-2.1+']",
    "notice_text": null,
    "source_packages": [
      "pkg:deb/libndp"
    ],
    "extra_data": {
      "multi_arch": "same",
      "missing_file_references": [
        {
          "path": "usr/lib/x86_64-linux-gnu/libndp.so.0.0.2",
          "size": 0,
          "sha1": null,
          "md5": "5d26434efecc08048ab72357af804ef7",
          "sha256": null,
          "sha512": null,
          "extra_data": {}
        },
        {
          "path": "usr/share/doc/libndp0/changelog.Debian.gz",
          "size": 0,
          "sha1": null,
          "md5": "60d977e0c9a9fb07c1f8ae3090ea6f48",
          "sha256": null,
          "sha512": null,
          "extra_data": {}
        }
      ]
    },
    "repository_homepage_url": null,
    "repository_download_url": null,
    "api_data_url": null,
    "package_uid": "pkg:deb/libndp0@1.4-2ubuntu0.16.04.1?architecture=amd64&uuid=fixed-uid-done-for-testing-5642512d1758",
    "datafile_paths": [
      "basic-rootfs.tar.gz/var/lib/dpkg/status",
      "basic-rootfs.tar.gz/usr/share/doc/libndp0/copyright",
      "basic-rootfs.tar.gz/var/lib/dpkg/info/libndp0:amd64.md5sums"
    ],
    "datasource_ids": [
      "debian_installed_status_db",
      "debian_copyright_in_package",
      "debian_installed_md5sums"
    ],
    "resources": [
      {
        "path": "basic-rootfs.tar.gz/usr/share/doc/libndp0/copyright",
        "type": "file",
        "package_data": [
          {
            "type": "deb",
            "namespace": null,
            "name": "libndp0",
            "version": null,
            "qualifiers": {},
            "subpath": null,
            "primary_language": null,
            "description": null,
            "release_date": null,
            "parties": [],
            "keywords": [],
            "homepage_url": null,
            "download_url": null,
            "size": null,
            "sha1": null,
            "md5": null,
            "sha256": null,
            "sha512": null,
            "bug_tracking_url": null,
            "code_view_url": null,
            "vcs_url": null,
            "copyright": "Copyright 2013 Jiri Pirko <jiri@resnulli.us>\nCopyright 2014 Andrew Ayer <agwa@andrewayer.name>",
            "declared_license_expression": "lgpl-2.1-plus AND lgpl-2.1",
            "declared_license_expression_spdx": "LGPL-2.1-or-later AND LGPL-2.1-only",
            "license_detections": [
              {
                "license_expression": "lgpl-2.1-plus AND lgpl-2.1",
                "detection_rules": [
                  "from-package-file"
                ],
                "matches": [
                  {
                    "score": 100.0,
                    "start_line": 7,
                    "end_line": 7,
                    "matched_length": 4,
                    "match_coverage": 100.0,
                    "matcher": "2-aho",
                    "license_expression": "lgpl-2.1-plus",
                    "rule_identifier": "lgpl-2.1-plus_108.RULE",
                    "referenced_filenames": [],
                    "is_license_text": false,
                    "is_license_notice": false,
                    "is_license_reference": false,
                    "is_license_tag": true,
                    "is_license_intro": false,
                    "rule_length": 4,
                    "rule_relevance": 100,
                    "matched_text": "License: LGPL-2.1+",
                    "licenses": [
                      {
                        "key": "lgpl-2.1-plus",
                        "name": "GNU Lesser General Public License 2.1 or later",
                        "short_name": "LGPL 2.1 or later",
                        "category": "Copyleft Limited",
                        "is_exception": false,
                        "is_unknown": false,
                        "owner": "Free Software Foundation (FSF)",
                        "homepage_url": "http://www.gnu.org/licenses/old-licenses/lgpl-2.1-standalone.html",
                        "text_url": "http://www.gnu.org/licenses/old-licenses/lgpl-2.1-standalone.html",
                        "reference_url": "https://scancode-licensedb.aboutcode.org/lgpl-2.1-plus",
                        "scancode_text_url": "https://github.com/nexB/scancode-toolkit/tree/develop/src/licensedcode/data/licenses/lgpl-2.1-plus.LICENSE",
                        "scancode_data_url": "https://github.com/nexB/scancode-toolkit/tree/develop/src/licensedcode/data/licenses/lgpl-2.1-plus.yml",
                        "spdx_license_key": "LGPL-2.1-or-later",
                        "spdx_url": "https://spdx.org/licenses/LGPL-2.1-or-later"
                      }
                    ]
                  },
                  {
                    "score": 100.0,
                    "start_line": 11,
                    "end_line": 11,
                    "matched_length": 4,
                    "match_coverage": 100.0,
                    "matcher": "2-aho",
                    "license_expression": "lgpl-2.1-plus",
                    "rule_identifier": "lgpl-2.1-plus_108.RULE",
                    "referenced_filenames": [],
                    "is_license_text": false,
                    "is_license_notice": false,
                    "is_license_reference": false,
                    "is_license_tag": true,
                    "is_license_intro": false,
                    "rule_length": 4,
                    "rule_relevance": 100,
                    "matched_text": "License: LGPL-2.1+",
                    "licenses": [
                      {
                        "key": "lgpl-2.1-plus",
                        "name": "GNU Lesser General Public License 2.1 or later",
                        "short_name": "LGPL 2.1 or later",
                        "category": "Copyleft Limited",
                        "is_exception": false,
                        "is_unknown": false,
                        "owner": "Free Software Foundation (FSF)",
                        "homepage_url": "http://www.gnu.org/licenses/old-licenses/lgpl-2.1-standalone.html",
                        "text_url": "http://www.gnu.org/licenses/old-licenses/lgpl-2.1-standalone.html",
                        "reference_url": "https://scancode-licensedb.aboutcode.org/lgpl-2.1-plus",
                        "scancode_text_url": "https://github.com/nexB/scancode-toolkit/tree/develop/src/licensedcode/data/licenses/lgpl-2.1-plus.LICENSE",
                        "scancode_data_url": "https://github.com/nexB/scancode-toolkit/tree/develop/src/licensedcode/data/licenses/lgpl-2.1-plus.yml",
                        "spdx_license_key": "LGPL-2.1-or-later",
                        "spdx_url": "https://spdx.org/licenses/LGPL-2.1-or-later"
                      }
                    ]
                  },
                  {
                    "score": 100.0,
                    "start_line": 13,
                    "end_line": 13,
                    "matched_length": 4,
                    "match_coverage": 100.0,
                    "matcher": "2-aho",
                    "license_expression": "lgpl-2.1-plus",
                    "rule_identifier": "lgpl-2.1-plus_108.RULE",
                    "referenced_filenames": [],
                    "is_license_text": false,
                    "is_license_notice": false,
                    "is_license_reference": false,
                    "is_license_tag": true,
                    "is_license_intro": false,
                    "rule_length": 4,
                    "rule_relevance": 100,
                    "matched_text": "License: LGPL-2.1+",
                    "licenses": [
                      {
                        "key": "lgpl-2.1-plus",
                        "name": "GNU Lesser General Public License 2.1 or later",
                        "short_name": "LGPL 2.1 or later",
                        "category": "Copyleft Limited",
                        "is_exception": false,
                        "is_unknown": false,
                        "owner": "Free Software Foundation (FSF)",
                        "homepage_url": "http://www.gnu.org/licenses/old-licenses/lgpl-2.1-standalone.html",
                        "text_url": "http://www.gnu.org/licenses/old-licenses/lgpl-2.1-standalone.html",
                        "reference_url": "https://scancode-licensedb.aboutcode.org/lgpl-2.1-plus",
                        "scancode_text_url": "https://github.com/nexB/scancode-toolkit/tree/develop/src/licensedcode/data/licenses/lgpl-2.1-plus.LICENSE",
                        "scancode_data_url": "https://github.com/nexB/scancode-toolkit/tree/develop/src/licensedcode/data/licenses/lgpl-2.1-plus.yml",
                        "spdx_license_key": "LGPL-2.1-or-later",
                        "spdx_url": "https://spdx.org/licenses/LGPL-2.1-or-later"
                      }
                    ]
                  },
                  {
                    "score": 100.0,
                    "start_line": 14,
                    "end_line": 26,
                    "matched_length": 117,
                    "match_coverage": 100.0,
                    "matcher": "2-aho",
                    "license_expression": "lgpl-2.1-plus",
                    "rule_identifier": "lgpl-2.1-plus_93.RULE",
                    "referenced_filenames": [],
                    "is_license_text": false,
                    "is_license_notice": true,
                    "is_license_reference": false,
                    "is_license_tag": false,
                    "is_license_intro": false,
                    "rule_length": 117,
                    "rule_relevance": 100,
                    "matched_text": "This program is free software; you can redistribute it and/or modify it\n under the terms of the GNU Lesser General Public License as published\n by the Free Software Foundation; either version 2.1 of the License, or\n (at your option) any later version.\n .\n This program is distributed in the hope that it will be useful,\n but WITHOUT ANY WARRANTY; without even the implied warranty of\n MERCHANTABILITY or FITNESS FOR A PARTICULAR PURPOSE.  See the GNU Lesser\n General Public License for more details.\n .\n You should have received a copy of the GNU Lesser General Public License\n along with this program; if not, write to the Free Software Foundation,\n Inc., 51 Franklin Street, Fifth Floor, Boston, MA  02110-1301  USA",
                    "licenses": [
                      {
                        "key": "lgpl-2.1-plus",
                        "name": "GNU Lesser General Public License 2.1 or later",
                        "short_name": "LGPL 2.1 or later",
                        "category": "Copyleft Limited",
                        "is_exception": false,
                        "is_unknown": false,
                        "owner": "Free Software Foundation (FSF)",
                        "homepage_url": "http://www.gnu.org/licenses/old-licenses/lgpl-2.1-standalone.html",
                        "text_url": "http://www.gnu.org/licenses/old-licenses/lgpl-2.1-standalone.html",
                        "reference_url": "https://scancode-licensedb.aboutcode.org/lgpl-2.1-plus",
                        "scancode_text_url": "https://github.com/nexB/scancode-toolkit/tree/develop/src/licensedcode/data/licenses/lgpl-2.1-plus.LICENSE",
                        "scancode_data_url": "https://github.com/nexB/scancode-toolkit/tree/develop/src/licensedcode/data/licenses/lgpl-2.1-plus.yml",
                        "spdx_license_key": "LGPL-2.1-or-later",
                        "spdx_url": "https://spdx.org/licenses/LGPL-2.1-or-later"
                      }
                    ]
                  },
                  {
                    "score": 100.0,
                    "start_line": 24,
                    "end_line": 30,
                    "matched_length": 64,
                    "match_coverage": 100.0,
                    "matcher": "2-aho",
                    "license_expression": "lgpl-2.1",
                    "rule_identifier": "lgpl-2.1_314.RULE",
                    "referenced_filenames": [
                      "/usr/share/common-licenses/LGPL-2.1"
                    ],
                    "is_license_text": false,
                    "is_license_notice": true,
                    "is_license_reference": false,
                    "is_license_tag": false,
                    "is_license_intro": false,
                    "rule_length": 64,
                    "rule_relevance": 100,
                    "matched_text": "You should have received a copy of the GNU Lesser General Public License\n along with this program; if not, write to the Free Software Foundation,\n Inc., 51 Franklin Street, Fifth Floor, Boston, MA  02110-1301  USA\n .\n On Debian systems, the full text of the GNU Lesser General Public\n License version 2.1 can be found in the file\n `/usr/share/common-licenses/LGPL-2.1'.",
                    "licenses": [
                      {
                        "key": "lgpl-2.1",
                        "name": "GNU Lesser General Public License 2.1",
                        "short_name": "LGPL 2.1",
                        "category": "Copyleft Limited",
                        "is_exception": false,
                        "is_unknown": false,
                        "owner": "Free Software Foundation (FSF)",
                        "homepage_url": "http://www.gnu.org/licenses/lgpl-2.1.html",
                        "text_url": "http://www.gnu.org/licenses/lgpl-2.1.txt",
                        "reference_url": "https://scancode-licensedb.aboutcode.org/lgpl-2.1",
                        "scancode_text_url": "https://github.com/nexB/scancode-toolkit/tree/develop/src/licensedcode/data/licenses/lgpl-2.1.LICENSE",
                        "scancode_data_url": "https://github.com/nexB/scancode-toolkit/tree/develop/src/licensedcode/data/licenses/lgpl-2.1.yml",
                        "spdx_license_key": "LGPL-2.1-only",
                        "spdx_url": "https://spdx.org/licenses/LGPL-2.1-only"
                      }
                    ]
                  }
                ]
              }
            ],
            "other_license_expression": "lgpl-2.1-plus AND lgpl-2.1",
            "other_license_expression_spdx": "LGPL-2.1-or-later AND LGPL-2.1-only",
            "other_license_detections": [
              {
                "license_expression": "lgpl-2.1-plus AND lgpl-2.1",
                "detection_rules": [
                  "not-combined"
                ],
                "matches": [
                  {
                    "score": 100.0,
                    "start_line": 13,
                    "end_line": 13,
                    "matched_length": 4,
                    "match_coverage": 100.0,
                    "matcher": "1-hash",
                    "license_expression": "lgpl-2.1-plus",
                    "rule_identifier": "lgpl-2.1-plus_108.RULE",
                    "referenced_filenames": [],
                    "is_license_text": false,
                    "is_license_notice": false,
                    "is_license_reference": false,
                    "is_license_tag": true,
                    "is_license_intro": false,
                    "rule_length": 4,
                    "rule_relevance": 100,
                    "matched_text": "License: lgpl-2.1+",
                    "licenses": [
                      {
                        "key": "lgpl-2.1-plus",
                        "name": "GNU Lesser General Public License 2.1 or later",
                        "short_name": "LGPL 2.1 or later",
                        "category": "Copyleft Limited",
                        "is_exception": false,
                        "is_unknown": false,
                        "owner": "Free Software Foundation (FSF)",
                        "homepage_url": "http://www.gnu.org/licenses/old-licenses/lgpl-2.1-standalone.html",
                        "text_url": "http://www.gnu.org/licenses/old-licenses/lgpl-2.1-standalone.html",
                        "reference_url": "https://scancode-licensedb.aboutcode.org/lgpl-2.1-plus",
                        "scancode_text_url": "https://github.com/nexB/scancode-toolkit/tree/develop/src/licensedcode/data/licenses/lgpl-2.1-plus.LICENSE",
                        "scancode_data_url": "https://github.com/nexB/scancode-toolkit/tree/develop/src/licensedcode/data/licenses/lgpl-2.1-plus.yml",
                        "spdx_license_key": "LGPL-2.1-or-later",
                        "spdx_url": "https://spdx.org/licenses/LGPL-2.1-or-later"
                      }
                    ]
                  },
                  {
                    "score": 100.0,
                    "start_line": 14,
                    "end_line": 26,
                    "matched_length": 117,
                    "match_coverage": 100.0,
                    "matcher": "2-aho",
                    "license_expression": "lgpl-2.1-plus",
                    "rule_identifier": "lgpl-2.1-plus_93.RULE",
                    "referenced_filenames": [],
                    "is_license_text": false,
                    "is_license_notice": true,
                    "is_license_reference": false,
                    "is_license_tag": false,
                    "is_license_intro": false,
                    "rule_length": 117,
                    "rule_relevance": 100,
                    "matched_text": "This program is free software; you can redistribute it and/or modify it\nunder the terms of the GNU Lesser General Public License as published\nby the Free Software Foundation; either version 2.1 of the License, or\n(at your option) any later version.\n\nThis program is distributed in the hope that it will be useful,\nbut WITHOUT ANY WARRANTY; without even the implied warranty of\nMERCHANTABILITY or FITNESS FOR A PARTICULAR PURPOSE.  See the GNU Lesser\nGeneral Public License for more details.\n\nYou should have received a copy of the GNU Lesser General Public License\nalong with this program; if not, write to the Free Software Foundation,\nInc., 51 Franklin Street, Fifth Floor, Boston, MA  02110-1301  USA",
                    "licenses": [
                      {
                        "key": "lgpl-2.1-plus",
                        "name": "GNU Lesser General Public License 2.1 or later",
                        "short_name": "LGPL 2.1 or later",
                        "category": "Copyleft Limited",
                        "is_exception": false,
                        "is_unknown": false,
                        "owner": "Free Software Foundation (FSF)",
                        "homepage_url": "http://www.gnu.org/licenses/old-licenses/lgpl-2.1-standalone.html",
                        "text_url": "http://www.gnu.org/licenses/old-licenses/lgpl-2.1-standalone.html",
                        "reference_url": "https://scancode-licensedb.aboutcode.org/lgpl-2.1-plus",
                        "scancode_text_url": "https://github.com/nexB/scancode-toolkit/tree/develop/src/licensedcode/data/licenses/lgpl-2.1-plus.LICENSE",
                        "scancode_data_url": "https://github.com/nexB/scancode-toolkit/tree/develop/src/licensedcode/data/licenses/lgpl-2.1-plus.yml",
                        "spdx_license_key": "LGPL-2.1-or-later",
                        "spdx_url": "https://spdx.org/licenses/LGPL-2.1-or-later"
                      }
                    ]
                  },
                  {
                    "score": 100.0,
                    "start_line": 24,
                    "end_line": 30,
                    "matched_length": 64,
                    "match_coverage": 100.0,
                    "matcher": "2-aho",
                    "license_expression": "lgpl-2.1",
                    "rule_identifier": "lgpl-2.1_314.RULE",
                    "referenced_filenames": [
                      "/usr/share/common-licenses/LGPL-2.1"
                    ],
                    "is_license_text": false,
                    "is_license_notice": true,
                    "is_license_reference": false,
                    "is_license_tag": false,
                    "is_license_intro": false,
                    "rule_length": 64,
                    "rule_relevance": 100,
                    "matched_text": "You should have received a copy of the GNU Lesser General Public License\nalong with this program; if not, write to the Free Software Foundation,\nInc., 51 Franklin Street, Fifth Floor, Boston, MA  02110-1301  USA\n\nOn Debian systems, the full text of the GNU Lesser General Public\nLicense version 2.1 can be found in the file\n`/usr/share/common-licenses/LGPL-2.1'.",
                    "licenses": [
                      {
                        "key": "lgpl-2.1",
                        "name": "GNU Lesser General Public License 2.1",
                        "short_name": "LGPL 2.1",
                        "category": "Copyleft Limited",
                        "is_exception": false,
                        "is_unknown": false,
                        "owner": "Free Software Foundation (FSF)",
                        "homepage_url": "http://www.gnu.org/licenses/lgpl-2.1.html",
                        "text_url": "http://www.gnu.org/licenses/lgpl-2.1.txt",
                        "reference_url": "https://scancode-licensedb.aboutcode.org/lgpl-2.1",
                        "scancode_text_url": "https://github.com/nexB/scancode-toolkit/tree/develop/src/licensedcode/data/licenses/lgpl-2.1.LICENSE",
                        "scancode_data_url": "https://github.com/nexB/scancode-toolkit/tree/develop/src/licensedcode/data/licenses/lgpl-2.1.yml",
                        "spdx_license_key": "LGPL-2.1-only",
                        "spdx_url": "https://spdx.org/licenses/LGPL-2.1-only"
                      }
                    ]
                  }
                ]
              }
            ],
            "extracted_license_statement": "['LGPL-2.1+', 'LGPL-2.1+', 'LGPL-2.1+']",
            "notice_text": null,
            "source_packages": [],
            "file_references": [],
            "extra_data": {},
            "dependencies": [],
            "repository_homepage_url": null,
            "repository_download_url": null,
            "api_data_url": null,
            "datasource_id": "debian_copyright_in_package",
            "purl": "pkg:deb/libndp0"
          }
        ],
        "for_packages": [
<<<<<<< HEAD
          "pkg:deb/libndp0@1.4-2ubuntu0.16.04.1?architecture=amd64&uuid=fixed-uid-done-for-testing-5642512d1758",
          "pkg:deb/libndp0@1.4-2ubuntu0.16.04.1?architecture=amd64&uuid=fixed-uid-done-for-testing-5642512d1758"
        ],
        "scan_errors": []
      },
      {
        "path": "basic-rootfs.tar.gz/usr/share/doc/libndp0/copyright",
        "type": "file",
        "package_data": [
          {
            "type": "deb",
            "namespace": null,
            "name": "libndp0",
            "version": null,
            "qualifiers": {},
            "subpath": null,
            "primary_language": null,
            "description": null,
            "release_date": null,
            "parties": [],
            "keywords": [],
            "homepage_url": null,
            "download_url": null,
            "size": null,
            "sha1": null,
            "md5": null,
            "sha256": null,
            "sha512": null,
            "bug_tracking_url": null,
            "code_view_url": null,
            "vcs_url": null,
            "copyright": "Copyright 2013 Jiri Pirko <jiri@resnulli.us>\nCopyright 2014 Andrew Ayer <agwa@andrewayer.name>",
            "declared_license_expression": "lgpl-2.1-plus AND lgpl-2.1",
            "declared_license_expression_spdx": "LGPL-2.1-or-later AND LGPL-2.1-only",
            "license_detections": [
              {
                "license_expression": "lgpl-2.1-plus AND lgpl-2.1",
                "detection_rules": [
                  "from-package-file"
                ],
                "matches": [
                  {
                    "score": 100.0,
                    "start_line": 7,
                    "end_line": 7,
                    "matched_length": 4,
                    "match_coverage": 100.0,
                    "matcher": "2-aho",
                    "license_expression": "lgpl-2.1-plus",
                    "rule_identifier": "lgpl-2.1-plus_108.RULE",
                    "referenced_filenames": [],
                    "is_license_text": false,
                    "is_license_notice": false,
                    "is_license_reference": false,
                    "is_license_tag": true,
                    "is_license_intro": false,
                    "rule_length": 4,
                    "rule_relevance": 100,
                    "matched_text": "License: LGPL-2.1+",
                    "licenses": [
                      {
                        "key": "lgpl-2.1-plus",
                        "name": "GNU Lesser General Public License 2.1 or later",
                        "short_name": "LGPL 2.1 or later",
                        "category": "Copyleft Limited",
                        "is_exception": false,
                        "is_unknown": false,
                        "owner": "Free Software Foundation (FSF)",
                        "homepage_url": "http://www.gnu.org/licenses/old-licenses/lgpl-2.1-standalone.html",
                        "text_url": "http://www.gnu.org/licenses/old-licenses/lgpl-2.1-standalone.html",
                        "reference_url": "https://scancode-licensedb.aboutcode.org/lgpl-2.1-plus",
                        "scancode_text_url": "https://github.com/nexB/scancode-toolkit/tree/develop/src/licensedcode/data/licenses/lgpl-2.1-plus.LICENSE",
                        "scancode_data_url": "https://github.com/nexB/scancode-toolkit/tree/develop/src/licensedcode/data/licenses/lgpl-2.1-plus.yml",
                        "spdx_license_key": "LGPL-2.1-or-later",
                        "spdx_url": "https://spdx.org/licenses/LGPL-2.1-or-later"
                      }
                    ]
                  },
                  {
                    "score": 100.0,
                    "start_line": 11,
                    "end_line": 11,
                    "matched_length": 4,
                    "match_coverage": 100.0,
                    "matcher": "2-aho",
                    "license_expression": "lgpl-2.1-plus",
                    "rule_identifier": "lgpl-2.1-plus_108.RULE",
                    "referenced_filenames": [],
                    "is_license_text": false,
                    "is_license_notice": false,
                    "is_license_reference": false,
                    "is_license_tag": true,
                    "is_license_intro": false,
                    "rule_length": 4,
                    "rule_relevance": 100,
                    "matched_text": "License: LGPL-2.1+",
                    "licenses": [
                      {
                        "key": "lgpl-2.1-plus",
                        "name": "GNU Lesser General Public License 2.1 or later",
                        "short_name": "LGPL 2.1 or later",
                        "category": "Copyleft Limited",
                        "is_exception": false,
                        "is_unknown": false,
                        "owner": "Free Software Foundation (FSF)",
                        "homepage_url": "http://www.gnu.org/licenses/old-licenses/lgpl-2.1-standalone.html",
                        "text_url": "http://www.gnu.org/licenses/old-licenses/lgpl-2.1-standalone.html",
                        "reference_url": "https://scancode-licensedb.aboutcode.org/lgpl-2.1-plus",
                        "scancode_text_url": "https://github.com/nexB/scancode-toolkit/tree/develop/src/licensedcode/data/licenses/lgpl-2.1-plus.LICENSE",
                        "scancode_data_url": "https://github.com/nexB/scancode-toolkit/tree/develop/src/licensedcode/data/licenses/lgpl-2.1-plus.yml",
                        "spdx_license_key": "LGPL-2.1-or-later",
                        "spdx_url": "https://spdx.org/licenses/LGPL-2.1-or-later"
                      }
                    ]
                  },
                  {
                    "score": 100.0,
                    "start_line": 13,
                    "end_line": 13,
                    "matched_length": 4,
                    "match_coverage": 100.0,
                    "matcher": "2-aho",
                    "license_expression": "lgpl-2.1-plus",
                    "rule_identifier": "lgpl-2.1-plus_108.RULE",
                    "referenced_filenames": [],
                    "is_license_text": false,
                    "is_license_notice": false,
                    "is_license_reference": false,
                    "is_license_tag": true,
                    "is_license_intro": false,
                    "rule_length": 4,
                    "rule_relevance": 100,
                    "matched_text": "License: LGPL-2.1+",
                    "licenses": [
                      {
                        "key": "lgpl-2.1-plus",
                        "name": "GNU Lesser General Public License 2.1 or later",
                        "short_name": "LGPL 2.1 or later",
                        "category": "Copyleft Limited",
                        "is_exception": false,
                        "is_unknown": false,
                        "owner": "Free Software Foundation (FSF)",
                        "homepage_url": "http://www.gnu.org/licenses/old-licenses/lgpl-2.1-standalone.html",
                        "text_url": "http://www.gnu.org/licenses/old-licenses/lgpl-2.1-standalone.html",
                        "reference_url": "https://scancode-licensedb.aboutcode.org/lgpl-2.1-plus",
                        "scancode_text_url": "https://github.com/nexB/scancode-toolkit/tree/develop/src/licensedcode/data/licenses/lgpl-2.1-plus.LICENSE",
                        "scancode_data_url": "https://github.com/nexB/scancode-toolkit/tree/develop/src/licensedcode/data/licenses/lgpl-2.1-plus.yml",
                        "spdx_license_key": "LGPL-2.1-or-later",
                        "spdx_url": "https://spdx.org/licenses/LGPL-2.1-or-later"
                      }
                    ]
                  },
                  {
                    "score": 100.0,
                    "start_line": 14,
                    "end_line": 26,
                    "matched_length": 117,
                    "match_coverage": 100.0,
                    "matcher": "2-aho",
                    "license_expression": "lgpl-2.1-plus",
                    "rule_identifier": "lgpl-2.1-plus_93.RULE",
                    "referenced_filenames": [],
                    "is_license_text": false,
                    "is_license_notice": true,
                    "is_license_reference": false,
                    "is_license_tag": false,
                    "is_license_intro": false,
                    "rule_length": 117,
                    "rule_relevance": 100,
                    "matched_text": "This program is free software; you can redistribute it and/or modify it\n under the terms of the GNU Lesser General Public License as published\n by the Free Software Foundation; either version 2.1 of the License, or\n (at your option) any later version.\n .\n This program is distributed in the hope that it will be useful,\n but WITHOUT ANY WARRANTY; without even the implied warranty of\n MERCHANTABILITY or FITNESS FOR A PARTICULAR PURPOSE.  See the GNU Lesser\n General Public License for more details.\n .\n You should have received a copy of the GNU Lesser General Public License\n along with this program; if not, write to the Free Software Foundation,\n Inc., 51 Franklin Street, Fifth Floor, Boston, MA  02110-1301  USA",
                    "licenses": [
                      {
                        "key": "lgpl-2.1-plus",
                        "name": "GNU Lesser General Public License 2.1 or later",
                        "short_name": "LGPL 2.1 or later",
                        "category": "Copyleft Limited",
                        "is_exception": false,
                        "is_unknown": false,
                        "owner": "Free Software Foundation (FSF)",
                        "homepage_url": "http://www.gnu.org/licenses/old-licenses/lgpl-2.1-standalone.html",
                        "text_url": "http://www.gnu.org/licenses/old-licenses/lgpl-2.1-standalone.html",
                        "reference_url": "https://scancode-licensedb.aboutcode.org/lgpl-2.1-plus",
                        "scancode_text_url": "https://github.com/nexB/scancode-toolkit/tree/develop/src/licensedcode/data/licenses/lgpl-2.1-plus.LICENSE",
                        "scancode_data_url": "https://github.com/nexB/scancode-toolkit/tree/develop/src/licensedcode/data/licenses/lgpl-2.1-plus.yml",
                        "spdx_license_key": "LGPL-2.1-or-later",
                        "spdx_url": "https://spdx.org/licenses/LGPL-2.1-or-later"
                      }
                    ]
                  },
                  {
                    "score": 100.0,
                    "start_line": 24,
                    "end_line": 30,
                    "matched_length": 64,
                    "match_coverage": 100.0,
                    "matcher": "2-aho",
                    "license_expression": "lgpl-2.1",
                    "rule_identifier": "lgpl-2.1_314.RULE",
                    "referenced_filenames": [
                      "/usr/share/common-licenses/LGPL-2.1"
                    ],
                    "is_license_text": false,
                    "is_license_notice": true,
                    "is_license_reference": false,
                    "is_license_tag": false,
                    "is_license_intro": false,
                    "rule_length": 64,
                    "rule_relevance": 100,
                    "matched_text": "You should have received a copy of the GNU Lesser General Public License\n along with this program; if not, write to the Free Software Foundation,\n Inc., 51 Franklin Street, Fifth Floor, Boston, MA  02110-1301  USA\n .\n On Debian systems, the full text of the GNU Lesser General Public\n License version 2.1 can be found in the file\n `/usr/share/common-licenses/LGPL-2.1'.",
                    "licenses": [
                      {
                        "key": "lgpl-2.1",
                        "name": "GNU Lesser General Public License 2.1",
                        "short_name": "LGPL 2.1",
                        "category": "Copyleft Limited",
                        "is_exception": false,
                        "is_unknown": false,
                        "owner": "Free Software Foundation (FSF)",
                        "homepage_url": "http://www.gnu.org/licenses/lgpl-2.1.html",
                        "text_url": "http://www.gnu.org/licenses/lgpl-2.1.txt",
                        "reference_url": "https://scancode-licensedb.aboutcode.org/lgpl-2.1",
                        "scancode_text_url": "https://github.com/nexB/scancode-toolkit/tree/develop/src/licensedcode/data/licenses/lgpl-2.1.LICENSE",
                        "scancode_data_url": "https://github.com/nexB/scancode-toolkit/tree/develop/src/licensedcode/data/licenses/lgpl-2.1.yml",
                        "spdx_license_key": "LGPL-2.1-only",
                        "spdx_url": "https://spdx.org/licenses/LGPL-2.1-only"
                      }
                    ]
                  }
                ]
              }
            ],
            "other_license_expression": "lgpl-2.1-plus AND lgpl-2.1",
            "other_license_expression_spdx": "LGPL-2.1-or-later AND LGPL-2.1-only",
            "other_license_detections": [
              {
                "license_expression": "lgpl-2.1-plus AND lgpl-2.1",
                "detection_rules": [
                  "not-combined"
                ],
                "matches": [
                  {
                    "score": 100.0,
                    "start_line": 13,
                    "end_line": 13,
                    "matched_length": 4,
                    "match_coverage": 100.0,
                    "matcher": "1-hash",
                    "license_expression": "lgpl-2.1-plus",
                    "rule_identifier": "lgpl-2.1-plus_108.RULE",
                    "referenced_filenames": [],
                    "is_license_text": false,
                    "is_license_notice": false,
                    "is_license_reference": false,
                    "is_license_tag": true,
                    "is_license_intro": false,
                    "rule_length": 4,
                    "rule_relevance": 100,
                    "matched_text": "License: lgpl-2.1+",
                    "licenses": [
                      {
                        "key": "lgpl-2.1-plus",
                        "name": "GNU Lesser General Public License 2.1 or later",
                        "short_name": "LGPL 2.1 or later",
                        "category": "Copyleft Limited",
                        "is_exception": false,
                        "is_unknown": false,
                        "owner": "Free Software Foundation (FSF)",
                        "homepage_url": "http://www.gnu.org/licenses/old-licenses/lgpl-2.1-standalone.html",
                        "text_url": "http://www.gnu.org/licenses/old-licenses/lgpl-2.1-standalone.html",
                        "reference_url": "https://scancode-licensedb.aboutcode.org/lgpl-2.1-plus",
                        "scancode_text_url": "https://github.com/nexB/scancode-toolkit/tree/develop/src/licensedcode/data/licenses/lgpl-2.1-plus.LICENSE",
                        "scancode_data_url": "https://github.com/nexB/scancode-toolkit/tree/develop/src/licensedcode/data/licenses/lgpl-2.1-plus.yml",
                        "spdx_license_key": "LGPL-2.1-or-later",
                        "spdx_url": "https://spdx.org/licenses/LGPL-2.1-or-later"
                      }
                    ]
                  },
                  {
                    "score": 100.0,
                    "start_line": 14,
                    "end_line": 26,
                    "matched_length": 117,
                    "match_coverage": 100.0,
                    "matcher": "2-aho",
                    "license_expression": "lgpl-2.1-plus",
                    "rule_identifier": "lgpl-2.1-plus_93.RULE",
                    "referenced_filenames": [],
                    "is_license_text": false,
                    "is_license_notice": true,
                    "is_license_reference": false,
                    "is_license_tag": false,
                    "is_license_intro": false,
                    "rule_length": 117,
                    "rule_relevance": 100,
                    "matched_text": "This program is free software; you can redistribute it and/or modify it\nunder the terms of the GNU Lesser General Public License as published\nby the Free Software Foundation; either version 2.1 of the License, or\n(at your option) any later version.\n\nThis program is distributed in the hope that it will be useful,\nbut WITHOUT ANY WARRANTY; without even the implied warranty of\nMERCHANTABILITY or FITNESS FOR A PARTICULAR PURPOSE.  See the GNU Lesser\nGeneral Public License for more details.\n\nYou should have received a copy of the GNU Lesser General Public License\nalong with this program; if not, write to the Free Software Foundation,\nInc., 51 Franklin Street, Fifth Floor, Boston, MA  02110-1301  USA",
                    "licenses": [
                      {
                        "key": "lgpl-2.1-plus",
                        "name": "GNU Lesser General Public License 2.1 or later",
                        "short_name": "LGPL 2.1 or later",
                        "category": "Copyleft Limited",
                        "is_exception": false,
                        "is_unknown": false,
                        "owner": "Free Software Foundation (FSF)",
                        "homepage_url": "http://www.gnu.org/licenses/old-licenses/lgpl-2.1-standalone.html",
                        "text_url": "http://www.gnu.org/licenses/old-licenses/lgpl-2.1-standalone.html",
                        "reference_url": "https://scancode-licensedb.aboutcode.org/lgpl-2.1-plus",
                        "scancode_text_url": "https://github.com/nexB/scancode-toolkit/tree/develop/src/licensedcode/data/licenses/lgpl-2.1-plus.LICENSE",
                        "scancode_data_url": "https://github.com/nexB/scancode-toolkit/tree/develop/src/licensedcode/data/licenses/lgpl-2.1-plus.yml",
                        "spdx_license_key": "LGPL-2.1-or-later",
                        "spdx_url": "https://spdx.org/licenses/LGPL-2.1-or-later"
                      }
                    ]
                  },
                  {
                    "score": 100.0,
                    "start_line": 24,
                    "end_line": 30,
                    "matched_length": 64,
                    "match_coverage": 100.0,
                    "matcher": "2-aho",
                    "license_expression": "lgpl-2.1",
                    "rule_identifier": "lgpl-2.1_314.RULE",
                    "referenced_filenames": [
                      "/usr/share/common-licenses/LGPL-2.1"
                    ],
                    "is_license_text": false,
                    "is_license_notice": true,
                    "is_license_reference": false,
                    "is_license_tag": false,
                    "is_license_intro": false,
                    "rule_length": 64,
                    "rule_relevance": 100,
                    "matched_text": "You should have received a copy of the GNU Lesser General Public License\nalong with this program; if not, write to the Free Software Foundation,\nInc., 51 Franklin Street, Fifth Floor, Boston, MA  02110-1301  USA\n\nOn Debian systems, the full text of the GNU Lesser General Public\nLicense version 2.1 can be found in the file\n`/usr/share/common-licenses/LGPL-2.1'.",
                    "licenses": [
                      {
                        "key": "lgpl-2.1",
                        "name": "GNU Lesser General Public License 2.1",
                        "short_name": "LGPL 2.1",
                        "category": "Copyleft Limited",
                        "is_exception": false,
                        "is_unknown": false,
                        "owner": "Free Software Foundation (FSF)",
                        "homepage_url": "http://www.gnu.org/licenses/lgpl-2.1.html",
                        "text_url": "http://www.gnu.org/licenses/lgpl-2.1.txt",
                        "reference_url": "https://scancode-licensedb.aboutcode.org/lgpl-2.1",
                        "scancode_text_url": "https://github.com/nexB/scancode-toolkit/tree/develop/src/licensedcode/data/licenses/lgpl-2.1.LICENSE",
                        "scancode_data_url": "https://github.com/nexB/scancode-toolkit/tree/develop/src/licensedcode/data/licenses/lgpl-2.1.yml",
                        "spdx_license_key": "LGPL-2.1-only",
                        "spdx_url": "https://spdx.org/licenses/LGPL-2.1-only"
                      }
                    ]
                  }
                ]
              }
            ],
            "extracted_license_statement": "['LGPL-2.1+', 'LGPL-2.1+', 'LGPL-2.1+']",
            "notice_text": null,
            "source_packages": [],
            "file_references": [],
            "extra_data": {},
            "dependencies": [],
            "repository_homepage_url": null,
            "repository_download_url": null,
            "api_data_url": null,
            "datasource_id": "debian_copyright_in_package",
            "purl": "pkg:deb/libndp0"
          }
        ],
        "for_packages": [
          "pkg:deb/libndp0@1.4-2ubuntu0.16.04.1?architecture=amd64&uuid=fixed-uid-done-for-testing-5642512d1758",
=======
>>>>>>> 2e971c46
          "pkg:deb/libndp0@1.4-2ubuntu0.16.04.1?architecture=amd64&uuid=fixed-uid-done-for-testing-5642512d1758"
        ],
        "scan_errors": []
      },
      {
        "path": "basic-rootfs.tar.gz/var/lib/dpkg/info/libndp0:amd64.md5sums",
        "type": "file",
        "package_data": [
          {
            "type": "deb",
            "namespace": null,
            "name": "libndp0",
            "version": null,
            "qualifiers": {
              "arch": "amd64"
            },
            "subpath": null,
            "primary_language": null,
            "description": null,
            "release_date": null,
            "parties": [],
            "keywords": [],
            "homepage_url": null,
            "download_url": null,
            "size": null,
            "sha1": null,
            "md5": null,
            "sha256": null,
            "sha512": null,
            "bug_tracking_url": null,
            "code_view_url": null,
            "vcs_url": null,
            "copyright": null,
            "declared_license_expression": null,
            "declared_license_expression_spdx": null,
            "license_detections": [],
            "other_license_expression": null,
            "other_license_expression_spdx": null,
            "other_license_detections": [],
            "extracted_license_statement": null,
            "notice_text": null,
            "source_packages": [],
            "file_references": [
              {
                "path": "usr/lib/x86_64-linux-gnu/libndp.so.0.0.2",
                "size": 0,
                "sha1": null,
                "md5": "5d26434efecc08048ab72357af804ef7",
                "sha256": null,
                "sha512": null,
                "extra_data": {}
              },
              {
                "path": "usr/share/doc/libndp0/changelog.Debian.gz",
                "size": 0,
                "sha1": null,
                "md5": "60d977e0c9a9fb07c1f8ae3090ea6f48",
                "sha256": null,
                "sha512": null,
                "extra_data": {}
              },
              {
                "path": "usr/share/doc/libndp0/copyright",
                "size": 0,
                "sha1": null,
                "md5": "3f4ecdd67d5b9427cdc66847bdd11cf4",
                "sha256": null,
                "sha512": null,
                "extra_data": {}
              }
            ],
            "extra_data": {},
            "dependencies": [],
            "repository_homepage_url": null,
            "repository_download_url": null,
            "api_data_url": null,
            "datasource_id": "debian_installed_md5sums",
            "purl": "pkg:deb/libndp0?arch=amd64"
          }
        ],
        "for_packages": [
          "pkg:deb/libndp0@1.4-2ubuntu0.16.04.1?architecture=amd64&uuid=fixed-uid-done-for-testing-5642512d1758"
        ],
        "scan_errors": []
      }
    ],
    "purl": "pkg:deb/libndp0@1.4-2ubuntu0.16.04.1?architecture=amd64"
  }
]<|MERGE_RESOLUTION|>--- conflicted
+++ resolved
@@ -1374,380 +1374,6 @@
           }
         ],
         "for_packages": [
-<<<<<<< HEAD
-          "pkg:deb/libndp0@1.4-2ubuntu0.16.04.1?architecture=amd64&uuid=fixed-uid-done-for-testing-5642512d1758",
-          "pkg:deb/libndp0@1.4-2ubuntu0.16.04.1?architecture=amd64&uuid=fixed-uid-done-for-testing-5642512d1758"
-        ],
-        "scan_errors": []
-      },
-      {
-        "path": "basic-rootfs.tar.gz/usr/share/doc/libndp0/copyright",
-        "type": "file",
-        "package_data": [
-          {
-            "type": "deb",
-            "namespace": null,
-            "name": "libndp0",
-            "version": null,
-            "qualifiers": {},
-            "subpath": null,
-            "primary_language": null,
-            "description": null,
-            "release_date": null,
-            "parties": [],
-            "keywords": [],
-            "homepage_url": null,
-            "download_url": null,
-            "size": null,
-            "sha1": null,
-            "md5": null,
-            "sha256": null,
-            "sha512": null,
-            "bug_tracking_url": null,
-            "code_view_url": null,
-            "vcs_url": null,
-            "copyright": "Copyright 2013 Jiri Pirko <jiri@resnulli.us>\nCopyright 2014 Andrew Ayer <agwa@andrewayer.name>",
-            "declared_license_expression": "lgpl-2.1-plus AND lgpl-2.1",
-            "declared_license_expression_spdx": "LGPL-2.1-or-later AND LGPL-2.1-only",
-            "license_detections": [
-              {
-                "license_expression": "lgpl-2.1-plus AND lgpl-2.1",
-                "detection_rules": [
-                  "from-package-file"
-                ],
-                "matches": [
-                  {
-                    "score": 100.0,
-                    "start_line": 7,
-                    "end_line": 7,
-                    "matched_length": 4,
-                    "match_coverage": 100.0,
-                    "matcher": "2-aho",
-                    "license_expression": "lgpl-2.1-plus",
-                    "rule_identifier": "lgpl-2.1-plus_108.RULE",
-                    "referenced_filenames": [],
-                    "is_license_text": false,
-                    "is_license_notice": false,
-                    "is_license_reference": false,
-                    "is_license_tag": true,
-                    "is_license_intro": false,
-                    "rule_length": 4,
-                    "rule_relevance": 100,
-                    "matched_text": "License: LGPL-2.1+",
-                    "licenses": [
-                      {
-                        "key": "lgpl-2.1-plus",
-                        "name": "GNU Lesser General Public License 2.1 or later",
-                        "short_name": "LGPL 2.1 or later",
-                        "category": "Copyleft Limited",
-                        "is_exception": false,
-                        "is_unknown": false,
-                        "owner": "Free Software Foundation (FSF)",
-                        "homepage_url": "http://www.gnu.org/licenses/old-licenses/lgpl-2.1-standalone.html",
-                        "text_url": "http://www.gnu.org/licenses/old-licenses/lgpl-2.1-standalone.html",
-                        "reference_url": "https://scancode-licensedb.aboutcode.org/lgpl-2.1-plus",
-                        "scancode_text_url": "https://github.com/nexB/scancode-toolkit/tree/develop/src/licensedcode/data/licenses/lgpl-2.1-plus.LICENSE",
-                        "scancode_data_url": "https://github.com/nexB/scancode-toolkit/tree/develop/src/licensedcode/data/licenses/lgpl-2.1-plus.yml",
-                        "spdx_license_key": "LGPL-2.1-or-later",
-                        "spdx_url": "https://spdx.org/licenses/LGPL-2.1-or-later"
-                      }
-                    ]
-                  },
-                  {
-                    "score": 100.0,
-                    "start_line": 11,
-                    "end_line": 11,
-                    "matched_length": 4,
-                    "match_coverage": 100.0,
-                    "matcher": "2-aho",
-                    "license_expression": "lgpl-2.1-plus",
-                    "rule_identifier": "lgpl-2.1-plus_108.RULE",
-                    "referenced_filenames": [],
-                    "is_license_text": false,
-                    "is_license_notice": false,
-                    "is_license_reference": false,
-                    "is_license_tag": true,
-                    "is_license_intro": false,
-                    "rule_length": 4,
-                    "rule_relevance": 100,
-                    "matched_text": "License: LGPL-2.1+",
-                    "licenses": [
-                      {
-                        "key": "lgpl-2.1-plus",
-                        "name": "GNU Lesser General Public License 2.1 or later",
-                        "short_name": "LGPL 2.1 or later",
-                        "category": "Copyleft Limited",
-                        "is_exception": false,
-                        "is_unknown": false,
-                        "owner": "Free Software Foundation (FSF)",
-                        "homepage_url": "http://www.gnu.org/licenses/old-licenses/lgpl-2.1-standalone.html",
-                        "text_url": "http://www.gnu.org/licenses/old-licenses/lgpl-2.1-standalone.html",
-                        "reference_url": "https://scancode-licensedb.aboutcode.org/lgpl-2.1-plus",
-                        "scancode_text_url": "https://github.com/nexB/scancode-toolkit/tree/develop/src/licensedcode/data/licenses/lgpl-2.1-plus.LICENSE",
-                        "scancode_data_url": "https://github.com/nexB/scancode-toolkit/tree/develop/src/licensedcode/data/licenses/lgpl-2.1-plus.yml",
-                        "spdx_license_key": "LGPL-2.1-or-later",
-                        "spdx_url": "https://spdx.org/licenses/LGPL-2.1-or-later"
-                      }
-                    ]
-                  },
-                  {
-                    "score": 100.0,
-                    "start_line": 13,
-                    "end_line": 13,
-                    "matched_length": 4,
-                    "match_coverage": 100.0,
-                    "matcher": "2-aho",
-                    "license_expression": "lgpl-2.1-plus",
-                    "rule_identifier": "lgpl-2.1-plus_108.RULE",
-                    "referenced_filenames": [],
-                    "is_license_text": false,
-                    "is_license_notice": false,
-                    "is_license_reference": false,
-                    "is_license_tag": true,
-                    "is_license_intro": false,
-                    "rule_length": 4,
-                    "rule_relevance": 100,
-                    "matched_text": "License: LGPL-2.1+",
-                    "licenses": [
-                      {
-                        "key": "lgpl-2.1-plus",
-                        "name": "GNU Lesser General Public License 2.1 or later",
-                        "short_name": "LGPL 2.1 or later",
-                        "category": "Copyleft Limited",
-                        "is_exception": false,
-                        "is_unknown": false,
-                        "owner": "Free Software Foundation (FSF)",
-                        "homepage_url": "http://www.gnu.org/licenses/old-licenses/lgpl-2.1-standalone.html",
-                        "text_url": "http://www.gnu.org/licenses/old-licenses/lgpl-2.1-standalone.html",
-                        "reference_url": "https://scancode-licensedb.aboutcode.org/lgpl-2.1-plus",
-                        "scancode_text_url": "https://github.com/nexB/scancode-toolkit/tree/develop/src/licensedcode/data/licenses/lgpl-2.1-plus.LICENSE",
-                        "scancode_data_url": "https://github.com/nexB/scancode-toolkit/tree/develop/src/licensedcode/data/licenses/lgpl-2.1-plus.yml",
-                        "spdx_license_key": "LGPL-2.1-or-later",
-                        "spdx_url": "https://spdx.org/licenses/LGPL-2.1-or-later"
-                      }
-                    ]
-                  },
-                  {
-                    "score": 100.0,
-                    "start_line": 14,
-                    "end_line": 26,
-                    "matched_length": 117,
-                    "match_coverage": 100.0,
-                    "matcher": "2-aho",
-                    "license_expression": "lgpl-2.1-plus",
-                    "rule_identifier": "lgpl-2.1-plus_93.RULE",
-                    "referenced_filenames": [],
-                    "is_license_text": false,
-                    "is_license_notice": true,
-                    "is_license_reference": false,
-                    "is_license_tag": false,
-                    "is_license_intro": false,
-                    "rule_length": 117,
-                    "rule_relevance": 100,
-                    "matched_text": "This program is free software; you can redistribute it and/or modify it\n under the terms of the GNU Lesser General Public License as published\n by the Free Software Foundation; either version 2.1 of the License, or\n (at your option) any later version.\n .\n This program is distributed in the hope that it will be useful,\n but WITHOUT ANY WARRANTY; without even the implied warranty of\n MERCHANTABILITY or FITNESS FOR A PARTICULAR PURPOSE.  See the GNU Lesser\n General Public License for more details.\n .\n You should have received a copy of the GNU Lesser General Public License\n along with this program; if not, write to the Free Software Foundation,\n Inc., 51 Franklin Street, Fifth Floor, Boston, MA  02110-1301  USA",
-                    "licenses": [
-                      {
-                        "key": "lgpl-2.1-plus",
-                        "name": "GNU Lesser General Public License 2.1 or later",
-                        "short_name": "LGPL 2.1 or later",
-                        "category": "Copyleft Limited",
-                        "is_exception": false,
-                        "is_unknown": false,
-                        "owner": "Free Software Foundation (FSF)",
-                        "homepage_url": "http://www.gnu.org/licenses/old-licenses/lgpl-2.1-standalone.html",
-                        "text_url": "http://www.gnu.org/licenses/old-licenses/lgpl-2.1-standalone.html",
-                        "reference_url": "https://scancode-licensedb.aboutcode.org/lgpl-2.1-plus",
-                        "scancode_text_url": "https://github.com/nexB/scancode-toolkit/tree/develop/src/licensedcode/data/licenses/lgpl-2.1-plus.LICENSE",
-                        "scancode_data_url": "https://github.com/nexB/scancode-toolkit/tree/develop/src/licensedcode/data/licenses/lgpl-2.1-plus.yml",
-                        "spdx_license_key": "LGPL-2.1-or-later",
-                        "spdx_url": "https://spdx.org/licenses/LGPL-2.1-or-later"
-                      }
-                    ]
-                  },
-                  {
-                    "score": 100.0,
-                    "start_line": 24,
-                    "end_line": 30,
-                    "matched_length": 64,
-                    "match_coverage": 100.0,
-                    "matcher": "2-aho",
-                    "license_expression": "lgpl-2.1",
-                    "rule_identifier": "lgpl-2.1_314.RULE",
-                    "referenced_filenames": [
-                      "/usr/share/common-licenses/LGPL-2.1"
-                    ],
-                    "is_license_text": false,
-                    "is_license_notice": true,
-                    "is_license_reference": false,
-                    "is_license_tag": false,
-                    "is_license_intro": false,
-                    "rule_length": 64,
-                    "rule_relevance": 100,
-                    "matched_text": "You should have received a copy of the GNU Lesser General Public License\n along with this program; if not, write to the Free Software Foundation,\n Inc., 51 Franklin Street, Fifth Floor, Boston, MA  02110-1301  USA\n .\n On Debian systems, the full text of the GNU Lesser General Public\n License version 2.1 can be found in the file\n `/usr/share/common-licenses/LGPL-2.1'.",
-                    "licenses": [
-                      {
-                        "key": "lgpl-2.1",
-                        "name": "GNU Lesser General Public License 2.1",
-                        "short_name": "LGPL 2.1",
-                        "category": "Copyleft Limited",
-                        "is_exception": false,
-                        "is_unknown": false,
-                        "owner": "Free Software Foundation (FSF)",
-                        "homepage_url": "http://www.gnu.org/licenses/lgpl-2.1.html",
-                        "text_url": "http://www.gnu.org/licenses/lgpl-2.1.txt",
-                        "reference_url": "https://scancode-licensedb.aboutcode.org/lgpl-2.1",
-                        "scancode_text_url": "https://github.com/nexB/scancode-toolkit/tree/develop/src/licensedcode/data/licenses/lgpl-2.1.LICENSE",
-                        "scancode_data_url": "https://github.com/nexB/scancode-toolkit/tree/develop/src/licensedcode/data/licenses/lgpl-2.1.yml",
-                        "spdx_license_key": "LGPL-2.1-only",
-                        "spdx_url": "https://spdx.org/licenses/LGPL-2.1-only"
-                      }
-                    ]
-                  }
-                ]
-              }
-            ],
-            "other_license_expression": "lgpl-2.1-plus AND lgpl-2.1",
-            "other_license_expression_spdx": "LGPL-2.1-or-later AND LGPL-2.1-only",
-            "other_license_detections": [
-              {
-                "license_expression": "lgpl-2.1-plus AND lgpl-2.1",
-                "detection_rules": [
-                  "not-combined"
-                ],
-                "matches": [
-                  {
-                    "score": 100.0,
-                    "start_line": 13,
-                    "end_line": 13,
-                    "matched_length": 4,
-                    "match_coverage": 100.0,
-                    "matcher": "1-hash",
-                    "license_expression": "lgpl-2.1-plus",
-                    "rule_identifier": "lgpl-2.1-plus_108.RULE",
-                    "referenced_filenames": [],
-                    "is_license_text": false,
-                    "is_license_notice": false,
-                    "is_license_reference": false,
-                    "is_license_tag": true,
-                    "is_license_intro": false,
-                    "rule_length": 4,
-                    "rule_relevance": 100,
-                    "matched_text": "License: lgpl-2.1+",
-                    "licenses": [
-                      {
-                        "key": "lgpl-2.1-plus",
-                        "name": "GNU Lesser General Public License 2.1 or later",
-                        "short_name": "LGPL 2.1 or later",
-                        "category": "Copyleft Limited",
-                        "is_exception": false,
-                        "is_unknown": false,
-                        "owner": "Free Software Foundation (FSF)",
-                        "homepage_url": "http://www.gnu.org/licenses/old-licenses/lgpl-2.1-standalone.html",
-                        "text_url": "http://www.gnu.org/licenses/old-licenses/lgpl-2.1-standalone.html",
-                        "reference_url": "https://scancode-licensedb.aboutcode.org/lgpl-2.1-plus",
-                        "scancode_text_url": "https://github.com/nexB/scancode-toolkit/tree/develop/src/licensedcode/data/licenses/lgpl-2.1-plus.LICENSE",
-                        "scancode_data_url": "https://github.com/nexB/scancode-toolkit/tree/develop/src/licensedcode/data/licenses/lgpl-2.1-plus.yml",
-                        "spdx_license_key": "LGPL-2.1-or-later",
-                        "spdx_url": "https://spdx.org/licenses/LGPL-2.1-or-later"
-                      }
-                    ]
-                  },
-                  {
-                    "score": 100.0,
-                    "start_line": 14,
-                    "end_line": 26,
-                    "matched_length": 117,
-                    "match_coverage": 100.0,
-                    "matcher": "2-aho",
-                    "license_expression": "lgpl-2.1-plus",
-                    "rule_identifier": "lgpl-2.1-plus_93.RULE",
-                    "referenced_filenames": [],
-                    "is_license_text": false,
-                    "is_license_notice": true,
-                    "is_license_reference": false,
-                    "is_license_tag": false,
-                    "is_license_intro": false,
-                    "rule_length": 117,
-                    "rule_relevance": 100,
-                    "matched_text": "This program is free software; you can redistribute it and/or modify it\nunder the terms of the GNU Lesser General Public License as published\nby the Free Software Foundation; either version 2.1 of the License, or\n(at your option) any later version.\n\nThis program is distributed in the hope that it will be useful,\nbut WITHOUT ANY WARRANTY; without even the implied warranty of\nMERCHANTABILITY or FITNESS FOR A PARTICULAR PURPOSE.  See the GNU Lesser\nGeneral Public License for more details.\n\nYou should have received a copy of the GNU Lesser General Public License\nalong with this program; if not, write to the Free Software Foundation,\nInc., 51 Franklin Street, Fifth Floor, Boston, MA  02110-1301  USA",
-                    "licenses": [
-                      {
-                        "key": "lgpl-2.1-plus",
-                        "name": "GNU Lesser General Public License 2.1 or later",
-                        "short_name": "LGPL 2.1 or later",
-                        "category": "Copyleft Limited",
-                        "is_exception": false,
-                        "is_unknown": false,
-                        "owner": "Free Software Foundation (FSF)",
-                        "homepage_url": "http://www.gnu.org/licenses/old-licenses/lgpl-2.1-standalone.html",
-                        "text_url": "http://www.gnu.org/licenses/old-licenses/lgpl-2.1-standalone.html",
-                        "reference_url": "https://scancode-licensedb.aboutcode.org/lgpl-2.1-plus",
-                        "scancode_text_url": "https://github.com/nexB/scancode-toolkit/tree/develop/src/licensedcode/data/licenses/lgpl-2.1-plus.LICENSE",
-                        "scancode_data_url": "https://github.com/nexB/scancode-toolkit/tree/develop/src/licensedcode/data/licenses/lgpl-2.1-plus.yml",
-                        "spdx_license_key": "LGPL-2.1-or-later",
-                        "spdx_url": "https://spdx.org/licenses/LGPL-2.1-or-later"
-                      }
-                    ]
-                  },
-                  {
-                    "score": 100.0,
-                    "start_line": 24,
-                    "end_line": 30,
-                    "matched_length": 64,
-                    "match_coverage": 100.0,
-                    "matcher": "2-aho",
-                    "license_expression": "lgpl-2.1",
-                    "rule_identifier": "lgpl-2.1_314.RULE",
-                    "referenced_filenames": [
-                      "/usr/share/common-licenses/LGPL-2.1"
-                    ],
-                    "is_license_text": false,
-                    "is_license_notice": true,
-                    "is_license_reference": false,
-                    "is_license_tag": false,
-                    "is_license_intro": false,
-                    "rule_length": 64,
-                    "rule_relevance": 100,
-                    "matched_text": "You should have received a copy of the GNU Lesser General Public License\nalong with this program; if not, write to the Free Software Foundation,\nInc., 51 Franklin Street, Fifth Floor, Boston, MA  02110-1301  USA\n\nOn Debian systems, the full text of the GNU Lesser General Public\nLicense version 2.1 can be found in the file\n`/usr/share/common-licenses/LGPL-2.1'.",
-                    "licenses": [
-                      {
-                        "key": "lgpl-2.1",
-                        "name": "GNU Lesser General Public License 2.1",
-                        "short_name": "LGPL 2.1",
-                        "category": "Copyleft Limited",
-                        "is_exception": false,
-                        "is_unknown": false,
-                        "owner": "Free Software Foundation (FSF)",
-                        "homepage_url": "http://www.gnu.org/licenses/lgpl-2.1.html",
-                        "text_url": "http://www.gnu.org/licenses/lgpl-2.1.txt",
-                        "reference_url": "https://scancode-licensedb.aboutcode.org/lgpl-2.1",
-                        "scancode_text_url": "https://github.com/nexB/scancode-toolkit/tree/develop/src/licensedcode/data/licenses/lgpl-2.1.LICENSE",
-                        "scancode_data_url": "https://github.com/nexB/scancode-toolkit/tree/develop/src/licensedcode/data/licenses/lgpl-2.1.yml",
-                        "spdx_license_key": "LGPL-2.1-only",
-                        "spdx_url": "https://spdx.org/licenses/LGPL-2.1-only"
-                      }
-                    ]
-                  }
-                ]
-              }
-            ],
-            "extracted_license_statement": "['LGPL-2.1+', 'LGPL-2.1+', 'LGPL-2.1+']",
-            "notice_text": null,
-            "source_packages": [],
-            "file_references": [],
-            "extra_data": {},
-            "dependencies": [],
-            "repository_homepage_url": null,
-            "repository_download_url": null,
-            "api_data_url": null,
-            "datasource_id": "debian_copyright_in_package",
-            "purl": "pkg:deb/libndp0"
-          }
-        ],
-        "for_packages": [
-          "pkg:deb/libndp0@1.4-2ubuntu0.16.04.1?architecture=amd64&uuid=fixed-uid-done-for-testing-5642512d1758",
-=======
->>>>>>> 2e971c46
           "pkg:deb/libndp0@1.4-2ubuntu0.16.04.1?architecture=amd64&uuid=fixed-uid-done-for-testing-5642512d1758"
         ],
         "scan_errors": []
