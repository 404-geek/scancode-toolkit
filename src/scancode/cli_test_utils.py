#
# Copyright (c) nexB Inc. and others. All rights reserved.
# ScanCode is a trademark of nexB Inc.
# SPDX-License-Identifier: Apache-2.0
# See http://www.apache.org/licenses/LICENSE-2.0 for the license text.
# See https://github.com/nexB/scancode-toolkit for support or download.
# See https://aboutcode.org for more information about nexB OSS projects.
#

import io
import json
import os
import time

import saneyaml
from commoncode.system import on_windows
from packageurl import PackageURL

from scancode_config import scancode_root_dir


def run_scan_plain(
    options,
    cwd=None,
    test_mode=True,
    expected_rc=0,
    env=None,
    retry=True,
):
    """
    Run a scan as a plain subprocess. Return rc, stdout, stderr.
    """

    from commoncode.command import execute

    options = add_windows_extra_timeout(options)

    if test_mode and '--test-mode' not in options:
        options.append('--test-mode')

    if not env:
        env = dict(os.environ)

    scmd = 'scancode'
    scan_cmd = os.path.join(scancode_root_dir, scmd)
    rc, stdout, stderr = execute(
        cmd_loc=scan_cmd,
        args=options,
        cwd=cwd,
        env=env,
    )

    if retry and rc != expected_rc:
        # wait and rerun in verbose mode to get more in the output
        time.sleep(1)
        if '--verbose' not in options:
            options.append('--verbose')
        result = rc, stdout, stderr = execute(
            cmd_loc=scan_cmd,
            args=options,
            cwd=cwd,
            env=env,
        )

    if rc != expected_rc:
        opts = get_opts(options)
        error = f'''
Failure to run:
rc: {rc}
scancode {opts}
stdout:
{stdout}

stderr:
{stderr}
''' % locals()
        assert rc == expected_rc, error

    return rc, stdout, stderr


def run_scan_click(
    options,
    monkeypatch=None,
    test_mode=True,
    expected_rc=0,
    env=None,
    retry=True,
):
    """
    Run a scan as a Click-controlled subprocess
    If monkeypatch is provided, a tty with a size (80, 43) is mocked.
    Return a click.testing.Result object.
    If retry is True, wait 10 seconds after a failure and retry once
    """
    import click
    import shutil
    from click.testing import CliRunner
    from scancode import cli

    options = add_windows_extra_timeout(options)

    if test_mode and '--test-mode' not in options:
        options.append('--test-mode')

    if monkeypatch:
        monkeypatch.setattr(click._termui_impl, 'isatty', lambda _: True)
        monkeypatch.setattr(shutil , 'get_terminal_size', lambda : (80, 43,))

    if not env:
        env = dict(os.environ)

    runner = CliRunner()

    result = runner.invoke(cli.scancode, options, catch_exceptions=False, env=env)
    if retry and result.exit_code != expected_rc:
        if on_windows:
            # wait and rerun in verbose mode to get more in the output
            time.sleep(1)
        if '--verbose' not in options:
            options.append('--verbose')
        result = runner.invoke(cli.scancode, options, catch_exceptions=False, env=env)

    if result.exit_code != expected_rc:
        output = result.output
        opts = get_opts(options)
        error = f'''
Failure to run:
rc: {result.exit_code}
scancode {opts}
output:
{output}
'''
        assert result.exit_code == expected_rc, error
    return result


def get_opts(options):
    try:
        return ' '.join(options)
    except:
        try:
            return b' '.join(options)
        except:
            return b' '.join(map(repr, options))


WINDOWS_CI_TIMEOUT = '222.2'


def add_windows_extra_timeout(options, timeout=WINDOWS_CI_TIMEOUT):
    """
    Add a timeout to an options list if on Windows.
    """
    if on_windows and '--timeout' not in options:
        # somehow the Appevyor windows CI is now much slower and timeouts at 120 secs
        options += ['--timeout', timeout]
    return options


def remove_windows_extra_timeout(scancode_options, timeout=WINDOWS_CI_TIMEOUT):
    """
    Strip a test timeout from a pretty scancode_options mapping if on Windows.
    """
    if on_windows:
        if scancode_options and scancode_options.get('--timeout') == timeout:
            del scancode_options['--timeout']


def check_json_scan(
    expected_file,
    result_file,
    regen=False,
    remove_file_date=False,
    check_headers=False,
    remove_uuid=True,
):
    """
    Check the scan `result_file` JSON results against the `expected_file`
    expected JSON results.

    If `regen` is True the expected_file WILL BE overwritten with the new scan
    results from `results_file`. This is convenient for updating tests
    expectations. But use with caution.

    If `remove_file_date` is True, the file.date attribute is removed.
    If `check_headers` is True, the scan headers attribute is not removed.
    If `remove_uuid` is True, removes UUID from Package and Dependency.
    and if also `regen` is True then regenerate expected file with old UUIDs present already.
    """
    results = load_json_result(location=result_file, remove_file_date=remove_file_date)
    if remove_uuid:
        results = remove_uuid_from_scan(results)

<<<<<<< HEAD
=======
    if not check_headers:
        results.pop('headers', None)

>>>>>>> 19d77e99
    if regen:
        with open(expected_file, 'w') as reg:
            json.dump(results, reg, indent=2, separators=(',', ': '))
        expected = results
    else:
        expected = load_json_result(location=expected_file, remove_file_date=remove_file_date)
        if remove_uuid:
            expected = remove_uuid_from_scan(expected)
<<<<<<< HEAD

    if not check_headers:
        results.pop('headers', None)
        expected.pop('headers', None)
=======
        if not check_headers:
            expected.pop('headers', None)

>>>>>>> 19d77e99

    # NOTE we redump the JSON as a YAML string for easier display of
    # the failures comparison/diff
    if results != expected:
        expected = saneyaml.dump(expected)
        results = saneyaml.dump(results)
        assert results == expected


def remove_uuid_from_scan(results):
    """
    Remove Package and Dependency UUIDs from a ``results` mapping of scan data .
   UUID fields are generated uniquely and would cause test failures
    when comparing results and expected.
    """
    for package in (results.get('packages') or []):
        package_uid = package.get('package_uid')
        if package_uid:
            package['package_uid'] = purl_with_fake_uuid(package_uid)

    for dependency in (results.get('dependencies') or []):
        dependency_uid = dependency.get('dependency_uid')
        if dependency_uid:
            dependency['dependency_uid'] = purl_with_fake_uuid(dependency_uid)

        for_package_uid = dependency.get('for_package_uid')
        if for_package_uid:
            dependency['for_package_uid'] = purl_with_fake_uuid(for_package_uid)

    for resource in (results.get('files') or []):
        for_packages = []
        has_packages = False
        for fpkg in (resource.get('for_packages') or []):
            has_packages = True
            for_packages.append(purl_with_fake_uuid(fpkg))

        if has_packages:
            resource['for_packages'] = for_packages

    return results


def purl_with_fake_uuid(purl):
    purl = PackageURL.from_string(purl)
    purl.qualifiers['uuid'] = 'fixed-uid-done-for-testing-5642512d1758'
    return purl.to_string()


def load_json_result(location, remove_file_date=False):
    """
    Load the JSON scan results file at `location` location as UTF-8 JSON.

    To help with test resilience against small changes some attributes are
    removed or streamlined such as the  "tool_version" and scan "errors".

    To optionally also remove date attributes from "files" and "headers"
    entries, set the `remove_file_date` argument to True.
    """
    with io.open(location, encoding='utf-8') as res:
        scan_results = res.read()
    return load_json_result_from_string(scan_results, remove_file_date)


def load_json_result_from_string(string, remove_file_date=False):
    """
    Load the JSON scan results `string` as UTF-8 JSON.
    """
    scan_results = json.loads(string)
    # clean new headers attributes
    streamline_headers(scan_results.get('headers', []))
    # clean file_level attributes
    for scanned_file in scan_results['files']:
        streamline_scanned_file(scanned_file, remove_file_date)

    # TODO: remove sort, this should no longer be needed
    scan_results['files'].sort(key=lambda x: x['path'])
    return scan_results


def cleanup_scan(scan_results, remove_file_date=False):
    """
    Cleanup in place the ``scan_results`` mapping for dates, headers and
    other variable data that break tests otherwise.
    """
    # clean new headers attributes
    streamline_headers(scan_results.get('headers', []))
    # clean file_level attributes
    for scanned_file in scan_results['files']:
        streamline_scanned_file(scanned_file, remove_file_date)

    # TODO: remove sort, this should no longer be needed
    scan_results['files'].sort(key=lambda x: x['path'])
    return scan_results


def streamline_errors(errors):
    """
    Modify the `errors` list in place to make it easier to test
    """
    for i, error in enumerate(errors[:]):
        error_lines = error.splitlines(True)
        if len(error_lines) <= 1:
            continue
        # keep only first and last line
        cleaned_error = ''.join([error_lines[0] + error_lines[-1]])
        errors[i] = cleaned_error


def streamline_headers(headers):
    """
    Modify the `headers` list of mappings in place to make it easier to test.
    """
    for hle in headers:
        hle.pop('tool_version', None)
        remove_windows_extra_timeout(hle.get('options', {}))
        hle.pop('start_timestamp', None)
        hle.pop('end_timestamp', None)
        hle.pop('duration', None)
        header = hle.get('options', {})
        header.pop('--verbose', None)
        streamline_errors(hle['errors'])


def streamline_scanned_file(scanned_file, remove_file_date=False):
    """
    Modify the `scanned_file` mapping for a file in scan results in place to
    make it easier to test.
    """
    streamline_errors(scanned_file.get('scan_errors', []))
    if remove_file_date:
        scanned_file.pop('date', None)


def check_jsonlines_scan(
    expected_file,
    result_file,
    regen=False,
    remove_file_date=False,
    check_headers=False,
):
    """
    Check the scan result_file JSON Lines results against the expected_file
    expected JSON results, which is a list of mappings, one per line. If regen
    is True the expected_file WILL BE overwritten with the results. This is
    convenient for updating tests expectations. But use with caution.

    If `remove_file_date` is True, the file.date attribute is removed.
    """
    with io.open(result_file, encoding='utf-8') as res:
        results = [json.loads(line) for line in res]

    streamline_jsonlines_scan(results, remove_file_date)

    if regen:
        with open(expected_file, 'w') as reg:
            json.dump(results, reg, indent=2, separators=(',', ': '))

    with io.open(expected_file, encoding='utf-8') as res:
        expected = json.load(res)

    streamline_jsonlines_scan(expected, remove_file_date)

    if not check_headers:
        results[0].pop('headers', None)
        expected[0].pop('headers', None)

    expected = json.dumps(expected, indent=2, separators=(',', ': '))
    results = json.dumps(results, indent=2, separators=(',', ': '))
    assert results == expected


def streamline_jsonlines_scan(scan_result, remove_file_date=False):
    """
    Remove or update variable fields from `scan_result`such as version and
    errors to ensure that the test data is stable.

    If `remove_file_date` is True, the file.date attribute is removed.
    """
    for result_line in scan_result:
        headers = result_line.get('headers', {})
        if headers:
            streamline_headers(headers)

        for scanned_file in result_line.get('files', []):
            streamline_scanned_file(scanned_file, remove_file_date)<|MERGE_RESOLUTION|>--- conflicted
+++ resolved
@@ -192,12 +192,9 @@
     if remove_uuid:
         results = remove_uuid_from_scan(results)
 
-<<<<<<< HEAD
-=======
     if not check_headers:
         results.pop('headers', None)
 
->>>>>>> 19d77e99
     if regen:
         with open(expected_file, 'w') as reg:
             json.dump(results, reg, indent=2, separators=(',', ': '))
@@ -206,16 +203,9 @@
         expected = load_json_result(location=expected_file, remove_file_date=remove_file_date)
         if remove_uuid:
             expected = remove_uuid_from_scan(expected)
-<<<<<<< HEAD
-
-    if not check_headers:
-        results.pop('headers', None)
-        expected.pop('headers', None)
-=======
         if not check_headers:
             expected.pop('headers', None)
 
->>>>>>> 19d77e99
 
     # NOTE we redump the JSON as a YAML string for easier display of
     # the failures comparison/diff
