--- conflicted
+++ resolved
@@ -225,17 +225,13 @@
     programming_languages = []
     copyrights = []
 
-<<<<<<< HEAD
-        license_expression = package.declared_license_expression
-=======
     top_level_packages = [
         models.Package.from_dict(package_mapping)
         for package_mapping in top_level_packages
     ]
     key_file_packages = [p for p in top_level_packages if is_key_package(p, codebase)]
     for package in key_file_packages:
-        license_expression = package.license_expression
->>>>>>> 8689bc7c
+        license_expression = package.declared_license_expression
         if license_expression:
             license_expressions.append(license_expression)
 
