--- conflicted
+++ resolved
@@ -117,15 +117,6 @@
             if TRACE:
                 logger_debug(f"BaseStarlarkManifestHandler.assemble: package_data: {package_data.to_dict()}")
 
-<<<<<<< HEAD
-            detections, expression = get_license_detections_and_expression(
-                package=package_data,
-                resource=resource,
-                codebase=codebase,
-            )
-            package.license_detections = detections
-            package.declared_license_expression = expression
-=======
             package.license_detections, package.declared_license_expression = \
                 get_license_detections_and_expression(
                     package=package_data,
@@ -137,7 +128,6 @@
                     license_expression=package.declared_license_expression,
                     licensing=get_cache().licensing,
                 ))
->>>>>>> 94d4fe6d
 
             cls.assign_package_to_resources(
                 package=package,
