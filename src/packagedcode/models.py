--- conflicted
+++ resolved
@@ -81,25 +81,6 @@
 
 - PackageData: a class holding package data as parsed from a package datafile
   such as a manifest or lockfile.
-<<<<<<< HEAD
-
-- Package: a class for a top level package instance  with a UUID.
-- Dependency: class used for a top level dependency instance with a UUID
-
-- DatafileHandler: a base class for datafile handlers. Each handler can parse()
-  manifest file format in PackageData and can optionally assemble() packages and
-  dependencies. When implementing a new package type and manifest file format,
-  subclass DatafileHandler and implement the parse() and assemble() methods for
-  this package datafile format and package type. Then register this class in
-  ``packagedcode.PACKAGE_DATAFILE_HANDLERS``.
-
-
-Beyond these we have a few secondary models:
-
-- ModelMixin: the base mixin for all models with generic creation and
-  serialization to a dict methods.
-
-=======
 
 - Package: a class for a top level package instance  with a UUID.
 - Dependency: class used for a top level dependency instance with a UUID
@@ -119,7 +100,6 @@
 - ModelMixin: the base mixin for all models with generic creation and
   serialization to a dict methods.
 
->>>>>>> 19d77e99
 - Party, DependentPackage, FileReference: lists of these objects used in PackageData
 
 - IdentifiablePackageData: a base class for a Package-like class with a Package URL.
@@ -129,20 +109,14 @@
 
 TRACE = SCANCODE_DEBUG_PACKAGE_API
 TRACE_UPDATE = SCANCODE_DEBUG_PACKAGE_API
-<<<<<<< HEAD
-=======
-
->>>>>>> 19d77e99
+
 
 def logger_debug(*args):
     pass
 
 
-<<<<<<< HEAD
-=======
 logger = logging.getLogger(__name__)
 
->>>>>>> 19d77e99
 if TRACE or TRACE_UPDATE:
     import sys
     logging.basicConfig(stream=sys.stdout)
@@ -188,11 +162,7 @@
     Return a tuple of basic Python values by recursively converting a mapping
     and all its sub-mappings.
     For example::
-<<<<<<< HEAD
-    >>> as_tuple({7: [1,2,3], 9: {1: [2,6,8]}})
-=======
     >>> to_tuple({7: [1,2,3], 9: {1: [2,6,8]}})
->>>>>>> 19d77e99
     ((7, (1, 2, 3)), (9, ((1, (2, 6, 8)),)))
     """
     if isinstance(collection, dict):
@@ -470,14 +440,6 @@
         """
         dependent_packages = dependent_packages or []
         for dependent_package in dependent_packages:
-<<<<<<< HEAD
-            yield Dependency.from_dependent_package(
-                dependent_package=dependent_package,
-                datafile_path=datafile_path,
-                datasource_id=datasource_id,
-                package_uid=package_uid,
-            )
-=======
             if dependent_package.purl:
                 yield Dependency.from_dependent_package(
                     dependent_package=dependent_package,
@@ -489,7 +451,6 @@
                 if TRACE:
                     logger_debug(f' Dependency.from_dependent_packages: dependent_package (does not have purl): {dependent_package}')
                 pass
->>>>>>> 19d77e99
 
 
 @attr.attributes(slots=True)
@@ -534,7 +495,6 @@
         help='SHA512 checksum for this file in hexadecimal',
         repr=False,
     )
-<<<<<<< HEAD
 
     extra_data = Mapping(
         label='extra data',
@@ -553,31 +513,8 @@
             if not current:
                 setattr(self, name, value)
         return self
-=======
->>>>>>> 19d77e99
-
-    extra_data = Mapping(
-        label='extra data',
-        help='A mapping of arbitrary extra file reference data.',
-    )
-
-<<<<<<< HEAD
-=======
-    def update(self, other):
-        """
-        Update this reference with an other file reference only for non-empty
-        values.
-        """
-        for name, value in other.to_dict().items():
-            if not value:
-                continue
-            current = getattr(self, name, None)
-            if not current:
-                setattr(self, name, value)
-        return self
-
-
->>>>>>> 19d77e99
+
+
 @attr.attributes(slots=True)
 class PackageData(IdentifiablePackageData):
     """
@@ -892,11 +829,7 @@
     documentation_url = None
 
     @classmethod
-<<<<<<< HEAD
-    def is_datafile(cls, location, filetypes=tuple()):
-=======
     def is_datafile(cls, location, filetypes=tuple(), _bare_filename=False):
->>>>>>> 19d77e99
         """
         Return True if the file at ``location`` is likely a package data file
         that this parser can handle. This implementation is based on:
@@ -908,17 +841,11 @@
         - if defined, ensuring that the filetype of the file at ``location``
           contains any of the type listed in the ``filetypes`` class attribute.
 
-<<<<<<< HEAD
-        Subclasses can override to implement more complex data file recognition.
-        """
-        if filetype.is_file(location):
-=======
         - ``_bare_filename`` is for testing using a bare path that does not
         point to real files.
         Subclasses can override to implement more complex data file recognition.
         """
         if filetype.is_file(location) or _bare_filename:
->>>>>>> 19d77e99
             loc = as_posixpath(location)
             if any(fnmatchcase(loc, pat) for pat in cls.path_patterns):
                 filetypes = filetypes or cls.filetypes
@@ -976,17 +903,10 @@
                 datafile_path=datafile_path,
             )
             package_uid = package.package_uid
-<<<<<<< HEAD
 
             if not package.license_expression:
                 package.license_expression = cls.compute_normalized_license(package)
 
-=======
-
-            if not package.license_expression:
-                package.license_expression = cls.compute_normalized_license(package)
-
->>>>>>> 19d77e99
             cls.assign_package_to_resources(
                 package=package,
                 resource=resource,
@@ -1029,7 +949,6 @@
 
             if TRACE:
                 logger_debug(f' compute_normalized_license: license_expression: {license_expression}')
-<<<<<<< HEAD
 
             return license_expression
 
@@ -1142,6 +1061,8 @@
             res.save(codebase)
 
         if package:
+            if not package.license_expression:
+                package.license_expression = cls.compute_normalized_license(package)
             yield package
 
     @classmethod
@@ -1169,7 +1090,10 @@
         if not codebase.has_single_resource:
             siblings = list(directory.children(codebase))
         else:
-            siblings = [directory]
+            if directory:
+                siblings = [directory]
+            else:
+                siblings = []
 
         pkgdata_resources = []
 
@@ -1181,164 +1105,6 @@
                         package_data = PackageData.from_dict(package_data)
                         pkgdata_resources.append((package_data, sibling,))
 
-=======
-
-            return license_expression
-
-    @classmethod
-    def assign_package_to_resources(cls, package, resource, codebase):
-        """
-        Set the "for_packages" attributes to ``package`` given a
-        starting ``resource`` in the ``codebase``.
-
-        This default implementation  assigns the package to the whole
-        ``resource`` tree. Since ``resource`` is a file y default, this means
-        that only the datafile ``resource`` is assigned to the ``package`` by
-        default.
-
-        Called only when using the default assemble() implementation.
-        Subclass can override as needed to assign a package to its files.
-        """
-        # NOTE: we do not attach files to the Package level. Instead we
-        # update `for_packages` of a codebase resource.
-        package_uid = package.package_uid
-        if resource:
-            resource.for_packages.append(package_uid)
-            resource.save(codebase)
-            for res in resource.walk(codebase):
-                res.for_packages.append(package_uid)
-                res.save(codebase)
-
-    @classmethod
-    def assign_package_to_parent_tree(cls, package, resource, codebase):
-        """
-        Set the "for_packages" attributes to ``package``  for the whole
-        resource tree of the parent of a ``resource`` object in the
-        ``codebase``. If codebase doesn't have a parent, just set the
-        attribute for that resource only.
-
-        This is a convenience method that subclasses can reuse when overriding
-        `assign_package_to_resources()`
-        """
-        if resource.has_parent():
-            parent = resource.parent(codebase)
-            cls.assign_package_to_resources(package, parent, codebase)
-        else:
-            cls.assign_package_to_resources(package, resource, codebase)
-
-    @classmethod
-    def assemble_from_many(cls, pkgdata_resources, codebase,):
-        """
-        Yield Package, Resources or Dependency given a ``pkgdata_resources``
-        list of tuple (PackageData, Resource) in ``codebase``.
-
-        Create a Package from the first package_data item. Update this package
-        with other items. Assign to this Package the file tree from the parent
-        of the first resource item.
-
-        Because of this, set the order of ``pkgdata_resources``  items carefully.
-
-        This is a convenience method that subclasses can reuse when overriding
-        `assemble()`
-
-        NOTE: ATTENTION!: this may not work well for datafile that yield
-        multiple PackageData for unrelated Packages
-        """
-        package = None
-        package_uid = None
-        base_resource = None
-
-        # process each package in sequence. The first item creates a package and
-        # the other only update
-        for package_data, resource in pkgdata_resources:
-            if not base_resource:
-                base_resource = resource
-
-            if not package:
-                # create package from the first item first package_data
-                if package_data.purl:
-                    package = Package.from_package_data(
-                        package_data=package_data,
-                        datafile_path=resource.path,
-                    )
-                    package_uid = package.package_uid
-                    resource.for_packages.append(package_uid)
-                    resource.save(codebase)
-            else:
-                # FIXME: What is the package_data is NOT for the same package as package?
-                # FIXME: What if the update did not do anything? (it does return True or False)
-                # FIXME: There we would be missing out packges AND/OR errors
-                package.update(
-                    package_data=package_data,
-                    datafile_path=resource.path,
-                )
-                resource.for_packages.append(package_uid)
-                resource.save(codebase)
-
-            # in all cases yield possible dependencies
-            dependent_packages = package_data.dependencies
-            if dependent_packages:
-                yield from Dependency.from_dependent_packages(
-                    dependent_packages=dependent_packages,
-                    datafile_path=resource.path,
-                    datasource_id=package_data.datasource_id,
-                    package_uid=package_uid,
-                )
-
-            # we yield this as we do not want this further processed
-            yield resource
-
-        # the whole parent subtree of the base_resource is for this package
-        for res in base_resource.walk(codebase):
-            res.for_packages.append(package_uid)
-            res.save(codebase)
-
-        if package:
-            if not package.license_expression:
-                package.license_expression = cls.compute_normalized_license(package)
-            yield package
-
-    @classmethod
-    def assemble_from_many_datafiles(cls, datafile_name_patterns, directory, codebase):
-        """
-        Assemble Package and Dependency from package data of the datafiles found
-        in multiple ``datafile_name_patterns`` name patterns (case- sensitive)
-        found in the ``directory`` Resource.
-
-        Create a Package from the first package data item. Update this package
-        with other items. Assign to this Package the file tree from the parent
-        of the first resource item.
-
-        Because of this, set the order of ``datafile_name_patterns`` items carefully.
-
-        This is a convenience method that subclasses can reuse when overriding
-        `assemble()`
-
-        NOTE: ATTENTION!: this will not work well for datafile that yields
-        multiple PackageData for unrelated Packages.
-        """
-        if TRACE:
-            logger_debug(f'assemble_from_many_datafiles: datafile_name_patterns: {datafile_name_patterns!r}')
-
-        if not codebase.has_single_resource:
-            siblings = list(directory.children(codebase))
-        else:
-            if directory:
-                siblings = [directory]
-            else:
-                siblings = []
-
-        pkgdata_resources = []
-
-        # we iterate on datafile_name_patterns because their order matters
-        for datafile_name_pattern in datafile_name_patterns:
-            for sibling in siblings:
-                if fnmatchcase(sibling.name, datafile_name_pattern):
-                    for package_data in sibling.package_data:
-                        package_data = PackageData.from_dict(package_data)
-                        pkgdata_resources.append((package_data, sibling,))
-
->>>>>>> 19d77e99
         if pkgdata_resources:
             if TRACE:
                 logger_debug(f' assemble_from_many_datafiles: pkgdata_resources: {pkgdata_resources!r}')
@@ -1417,7 +1183,6 @@
         help='A unique identifier for this package instance.'
              'Consists of the package purl with a UUID qualifier.'
     )
-<<<<<<< HEAD
 
     datafile_paths = List(
         item_type=str,
@@ -1476,66 +1241,6 @@
         Return True if the ``package_data`` PackageData is compatible with
         this Package, e.g. it is about the same package.
         """
-=======
-
-    datafile_paths = List(
-        item_type=str,
-        label='List of datafile paths',
-        help='List of datafile paths used to create this package.'
-    )
-
-    datasource_ids = List(
-        item_type=str,
-        label='datasource ids',
-        help='List of the datasource ids used to create this package.'
-    )
-
-    def __attrs_post_init__(self, *args, **kwargs):
-        if not self.package_uid:
-            self.package_uid = build_package_uid(self.purl)
-
-    def to_dict(self):
-        return  super().to_dict(with_details=False)
-
-    @classmethod
-    def from_package_data(cls, package_data, datafile_path):
-        """
-        Return a Package from a ``package_data`` PackageData object
-        or mapping. Or None.
-        """
-        if isinstance(package_data, PackageData):
-            package_data_mapping = package_data.to_dict()
-            dsid = package_data.datasource_id
-        elif isinstance(package_data, dict):
-            # make a copy
-            package_data_mapping = dict(package_data.items())
-            dsid = package_data['datasource_id']
-        elif package_data:
-            raise Exception(f'Invalid type: {package_data!r}', package_data)
-
-        package_data_mapping['datafile_paths'] = [datafile_path]
-        package_data_mapping['datasource_ids'] = [dsid]
-
-        return cls.from_dict(package_data_mapping)
-
-    @classmethod
-    def from_dict(cls, mapping):
-        """
-        Return an instance of Package built from a ``mapping`` of native Python
-        data, typically a PackageData-like ``mapping``. Return None if there are
-        not enough data to form a PackageURL from this data.
-
-        See PackageData.from_dict() for other details.
-        """
-        if build_purl(mapping):
-            return super().from_dict(mapping)
-
-    def is_compatible(self, package_data, include_qualifiers=True):
-        """
-        Return True if the ``package_data`` PackageData is compatible with
-        this Package, e.g. it is about the same package.
-        """
->>>>>>> 19d77e99
         return (
             self.type == package_data.type
             and self.namespace == package_data.namespace
@@ -1545,7 +1250,6 @@
             and self.subpath == package_data.subpath
             and self.primary_language == package_data.primary_language
         )
-<<<<<<< HEAD
 
     def update(self, package_data, datafile_path, replace=False):
         """
@@ -1589,51 +1293,6 @@
             'file_references',
         ])
 
-=======
-
-    def update(self, package_data, datafile_path, replace=False):
-        """
-        Update this Package with data from the ``package_data`` PackageData.
-
-        If a field does not have a value and the ``package_data`` field has a
-        value, set this package field to the ``package_data`` field value.
-
-        If there is a value on both side, update the value according to the
-        ``replace`` flag.
-
-        If ``replace`` is True, replace a value with the ``package_data`` value.
-        Otherwise existing, non-empty values are left unchanged.
-
-        List of values are merged, keeping the original order and avoiding duplicates.
-
-        Return True if update is successful.
-
-        Return False if there is a type, name or version mismatch between this
-        package and the provided ``package_data``
-        """
-        if not package_data:
-            return
-
-        if not self.is_compatible(package_data, include_qualifiers=False):
-            if TRACE_UPDATE:
-                logger_debug(f'update: {self.purl} not compatible with: {package_data.purl}')
-            return False
-
-        # always append these new items
-        self.datasource_ids.append(package_data.datasource_id)
-        self.datafile_paths.append(datafile_path)
-
-        existing = self.to_package_data().to_dict()
-        new_package_data = package_data.to_dict()
-
-        # update for these means combining lists of items from both sides
-        list_fields = set([
-            'parties',
-            'dependencies',
-            'file_references',
-        ])
-
->>>>>>> 19d77e99
         for name, value in existing.items():
             new_value = new_package_data.get(name)
 
@@ -1642,7 +1301,6 @@
 
             if not new_value:
                 if TRACE_UPDATE: logger_debug('  No new value: skipping')
-<<<<<<< HEAD
                 continue
 
             if not value:
@@ -1655,20 +1313,6 @@
                 setattr(self, name, new_value)
                 continue
 
-=======
-                continue
-
-            if not value:
-                if TRACE_UPDATE: logger_debug('  set existing value to new')
-                setattr(self, name, new_value)
-                continue
-
-            if replace:
-                if TRACE_UPDATE: logger_debug('  replace existing value to new')
-                setattr(self, name, new_value)
-                continue
-
->>>>>>> 19d77e99
             # here we do not replace... but we still merge lists/mappings
             if name == 'extra_data':
                 value.update(new_value)
