
# Copyright (c) nexB Inc. and others. All rights reserved.
# ScanCode is a trademark of nexB Inc.
# SPDX-License-Identifier: Apache-2.0
# See http://www.apache.org/licenses/LICENSE-2.0 for the license text.
# See https://github.com/nexB/scancode-toolkit for support or download.
# See https://aboutcode.org for more information about nexB OSS projects.
#

import re

from packageurl import PackageURL

from packagedcode import models

"""
Handle OCaml opam package.
"""


class OpamFileHandler(models.DatafileHandler):
    datasource_id = 'opam_file'
    path_patterns = ('*opam',)
    default_package_type = 'opam'
    default_primary_language = 'Ocaml'
    description = 'Ocaml Opam file'
    documentation_url = 'https://opam.ocaml.org/doc/Manual.html#Common-file-format'
<<<<<<< HEAD

    @classmethod
    def get_package_root(cls, resource, codebase):
        return resource.parent(codebase)

    @classmethod
=======

    @classmethod
    def get_package_root(cls, resource, codebase):
        return resource.parent(codebase)

    @classmethod
>>>>>>> 19d77e99
    def parse(cls, location):
        opams = parse_opam(location)

        package_dependencies = []
        deps = opams.get('depends') or []
        for dep in deps:
            package_dependencies.append(
                models.DependentPackage(
                    purl=dep["purl"],
                    extracted_requirement=dep["version"],
                    scope='dependency',
                    is_runtime=True,
                    is_optional=False,
                    is_resolved=False,
                )
            )

        name = opams.get('name')
        version = opams.get('version')

        homepage_url = opams.get('homepage')
        download_url = opams.get('src')
        vcs_url = opams.get('dev-repo')
        bug_tracking_url = opams.get('bug-reports')
        declared_license = opams.get('license')
        sha1 = opams.get('sha1')
        md5 = opams.get('md5')
        sha256 = opams.get('sha256')
        sha512 = opams.get('sha512')
        repository_homepage_url = get_repository_homepage_url(name)
        api_data_url = get_api_data_url(name, version)

        short_desc = opams.get('synopsis') or ''
        long_desc = opams.get('description') or ''
        if long_desc == short_desc:
            long_desc = None
        descriptions = [d for d in (short_desc, long_desc) if d and d.strip()]
        description = '\n'.join(descriptions)

        parties = []
        authors = opams.get('authors') or []
        for author in authors:
            parties.append(
                models.Party(
                    type=models.party_person,
                    name=author,
                    role='author'
                )
            )
        maintainers = opams.get('maintainer') or []
        for maintainer in maintainers:
            parties.append(
                models.Party(
                    type=models.party_person,
                    email=maintainer,
                    role='maintainer'
                )
            )

<<<<<<< HEAD
        yield models.PackageData(
=======
        package_data = models.PackageData(
>>>>>>> 19d77e99
            datasource_id=cls.datasource_id,
            type=cls.default_package_type,
            name=name,
            version=version,
            vcs_url=vcs_url,
            homepage_url=homepage_url,
            download_url=download_url,
            sha1=sha1,
            md5=md5,
            sha256=sha256,
            sha512=sha512,
            bug_tracking_url=bug_tracking_url,
            declared_license=declared_license,
            description=description,
            parties=parties,
            dependencies=package_dependencies,
            api_data_url=api_data_url,
            repository_homepage_url=repository_homepage_url,
            primary_language=cls.default_primary_language
        )

<<<<<<< HEAD
    @classmethod
    def assign_package_to_resources(cls, package, resource, codebase):
        return super().assign_package_to_parent_tree(package, resource, codebase)
=======
        if not package_data.license_expression and package_data.declared_license:
            package_data.license_expression = models.compute_normalized_license(package_data.declared_license)

        yield package_data

    @classmethod
    def assign_package_to_resources(cls, package, resource, codebase):
        return models.DatafileHandler.assign_package_to_parent_tree(package, resource, codebase)

>>>>>>> 19d77e99

def get_repository_homepage_url(name):
    return name and '{https://opam.ocaml.org/packages}/{name}'

<<<<<<< HEAD
def get_repository_homepage_url(name):
    return name and '{https://opam.ocaml.org/packages}/{name}'

=======
>>>>>>> 19d77e99

def get_api_data_url(name, version):
    if name and version:
        return f'https://github.com/ocaml/opam-repository/blob/master/packages/{name}/{name}.{version}/opam'


# Regex expressions to parse file lines
parse_file_line = re.compile(
    r'(?P<key>^(.+?))'
    r'\:\s*'
    r'(?P<value>(.*))'
).match

parse_checksum = re.compile(
    r'(?P<key>^(.+?))'
    r'\='
    r'(?P<value>(.*))'
).match

parse_dep = re.compile(
    r'^\s*\"'
    r'(?P<name>[A-z0-9\-]*)'
    r'\"\s*'
    r'(?P<version>(.*))'
).match

"""
Example:
>>> p = parse_file_line('authors: "BAP Team"')
>>> assert p.group('key') == ('authors')
>>> assert p.group('value') == ('"BAP Team"')

>>> p = parse_file_line('md5=b7a7b7cce64eabf224d05ed9f2b9d471')
>>> assert p.group('key') == ('md5')
>>> assert p.group('value') == ('b7a7b7cce64eabf224d05ed9f2b9d471')

>>> p = parse_dep('"bap-std" {= "1.0.0"}')
>>> assert p.group('name') == ('bap-std')
>>> assert p.group('version') == ('{= "1.0.0"}')
"""


def parse_opam(location):
    """
    Return a mapping of package data collected from the opam OCaml package
    manifest file at ``location``.
    """
    with open(location) as od:
        text = od.read()
    return parse_opam_from_text(text)


def parse_opam_from_text(text):
    """
    Return a mapping of package data collected from the opam OCaml package
    manifest ``text``.
<<<<<<< HEAD

    Example:

    >>> opam_text = '''
    ... opam-version: "2.0"
    ... version: "4.11.0+trunk"
    ... synopsis: "OCaml development version"
    ... depends: [
    ...   "ocaml" {= "4.11.0" & post}
    ...   "base-unix" {post}
    ... ]
    ... conflict-class: "ocaml-core-compiler"
    ... flags: compiler
    ... setenv: CAML_LD_LIBRARY_PATH = "%{lib}%/stublibs"
    ... build: [
    ...   ["./configure" "--prefix=%{prefix}%"]
    ...   [make "-j%{jobs}%"]
    ... ]
    ... install: [make "install"]
    ... maintainer: "caml-list@inria.fr"
    ... homepage: "https://github.com/ocaml/ocaml/"
    ... bug-reports: "https://github.com/ocaml/ocaml/issues"
    ... authors: [
    ...   "Xavier Leroy"
    ...   "Damien Doligez"
    ...   "Alain Frisch"
    ...   "Jacques Garrigue"
    ... ]'''

    >>> p = parse_opam_from_text(opam_text)
    >>> for k, v in p.items():
    >>>     print(k, v)
    opam-version 2.0
    version 4.11.0+trunk
    synopsis OCaml development version
    depends [Opam(name='ocaml', version='= 4.11.0 & post'), Opam(name='base-unix', version='post')]
    conflict-class ocaml-core-compiler
    flags compiler
    setenv CAML_LD_LIBRARY_PATH = %{lib}%/stublibs
    build
    install make install
    maintainer ['caml-list@inria.fr']
    homepage https://github.com/ocaml/ocaml/
    bug-reports https://github.com/ocaml/ocaml/issues
    authors ['Xavier Leroy', 'Damien Doligez', 'Alain Frisch', 'Jacques Garrigue']
=======
>>>>>>> 19d77e99
    """

    opam_data = {}

    lines = text.splitlines()
    for i, line in enumerate(lines):
        parsed_line = parse_file_line(line)
        if not parsed_line:
            continue
        key = parsed_line.group('key').strip()
        value = parsed_line.group('value').strip()
        if key == 'description':  # Get multiline description
            value = ''
            for cont in lines[i + 1:]:
                value += ' ' + cont.strip()
                if '"""' in cont:
                    break

        opam_data[key] = clean_data(value)

        if key == 'maintainer':
            stripped_val = value.strip('["] ')
            stripped_val = stripped_val.split('" "')
            opam_data[key] = stripped_val
        elif key == 'authors':
            if '[' in line:  # If authors are present in multiple lines
                for authors in lines[i + 1:]:
                    value += ' ' + authors.strip()
                    if ']' in authors:
                        break
                value = value.strip('["] ')
            else:
                value = clean_data(value)
            value = value.split('" "')
            opam_data[key] = value
        elif key == 'depends':  # Get multiline dependencies
            value = []
            for dep in lines[i + 1:]:
                if ']' in dep:
                    break
                parsed_dep = parse_dep(dep)
                if parsed_dep:
                    version = parsed_dep.group('version').strip('{ } ').replace('"', '')
                    name = parsed_dep.group('name').strip()
                    value.append(dict(
                        purl=PackageURL(type='opam', name=name).to_string(),
                        version=version,
                    ))
            opam_data[key] = value

        elif key == 'src':  # Get multiline src
            if not value:
                value = lines[i + 1].strip()
            opam_data[key] = clean_data(value)
        elif key == 'checksum':  # Get checksums
            if '[' in line:
                for checksum in lines[i + 1:]:
                    checksum = checksum.strip('" ')
                    if ']' in checksum:
                        break
                    parsed_checksum = parse_checksum(checksum)
                    key = clean_data(parsed_checksum.group('key').strip())
                    value = clean_data(parsed_checksum.group('value').strip())
                    opam_data[key] = value
            else:
                value = value.strip('" ')
                parsed_checksum = parse_checksum(value)
                if parsed_checksum:
                    key = clean_data(parsed_checksum.group('key').strip())
                    value = clean_data(parsed_checksum.group('value').strip())
                    opam_data[key] = value

    return opam_data


def clean_data(data):
    """
    Return data after removing unnecessary special character.
    """
    for strippable in ("'", '"', '[', ']',):
        data = data.replace(strippable, '')

    return data.strip()<|MERGE_RESOLUTION|>--- conflicted
+++ resolved
@@ -25,21 +25,12 @@
     default_primary_language = 'Ocaml'
     description = 'Ocaml Opam file'
     documentation_url = 'https://opam.ocaml.org/doc/Manual.html#Common-file-format'
-<<<<<<< HEAD
 
     @classmethod
     def get_package_root(cls, resource, codebase):
         return resource.parent(codebase)
 
     @classmethod
-=======
-
-    @classmethod
-    def get_package_root(cls, resource, codebase):
-        return resource.parent(codebase)
-
-    @classmethod
->>>>>>> 19d77e99
     def parse(cls, location):
         opams = parse_opam(location)
 
@@ -99,11 +90,7 @@
                 )
             )
 
-<<<<<<< HEAD
-        yield models.PackageData(
-=======
         package_data = models.PackageData(
->>>>>>> 19d77e99
             datasource_id=cls.datasource_id,
             type=cls.default_package_type,
             name=name,
@@ -125,11 +112,6 @@
             primary_language=cls.default_primary_language
         )
 
-<<<<<<< HEAD
-    @classmethod
-    def assign_package_to_resources(cls, package, resource, codebase):
-        return super().assign_package_to_parent_tree(package, resource, codebase)
-=======
         if not package_data.license_expression and package_data.declared_license:
             package_data.license_expression = models.compute_normalized_license(package_data.declared_license)
 
@@ -139,17 +121,10 @@
     def assign_package_to_resources(cls, package, resource, codebase):
         return models.DatafileHandler.assign_package_to_parent_tree(package, resource, codebase)
 
->>>>>>> 19d77e99
 
 def get_repository_homepage_url(name):
     return name and '{https://opam.ocaml.org/packages}/{name}'
 
-<<<<<<< HEAD
-def get_repository_homepage_url(name):
-    return name and '{https://opam.ocaml.org/packages}/{name}'
-
-=======
->>>>>>> 19d77e99
 
 def get_api_data_url(name, version):
     if name and version:
@@ -206,54 +181,6 @@
     """
     Return a mapping of package data collected from the opam OCaml package
     manifest ``text``.
-<<<<<<< HEAD
-
-    Example:
-
-    >>> opam_text = '''
-    ... opam-version: "2.0"
-    ... version: "4.11.0+trunk"
-    ... synopsis: "OCaml development version"
-    ... depends: [
-    ...   "ocaml" {= "4.11.0" & post}
-    ...   "base-unix" {post}
-    ... ]
-    ... conflict-class: "ocaml-core-compiler"
-    ... flags: compiler
-    ... setenv: CAML_LD_LIBRARY_PATH = "%{lib}%/stublibs"
-    ... build: [
-    ...   ["./configure" "--prefix=%{prefix}%"]
-    ...   [make "-j%{jobs}%"]
-    ... ]
-    ... install: [make "install"]
-    ... maintainer: "caml-list@inria.fr"
-    ... homepage: "https://github.com/ocaml/ocaml/"
-    ... bug-reports: "https://github.com/ocaml/ocaml/issues"
-    ... authors: [
-    ...   "Xavier Leroy"
-    ...   "Damien Doligez"
-    ...   "Alain Frisch"
-    ...   "Jacques Garrigue"
-    ... ]'''
-
-    >>> p = parse_opam_from_text(opam_text)
-    >>> for k, v in p.items():
-    >>>     print(k, v)
-    opam-version 2.0
-    version 4.11.0+trunk
-    synopsis OCaml development version
-    depends [Opam(name='ocaml', version='= 4.11.0 & post'), Opam(name='base-unix', version='post')]
-    conflict-class ocaml-core-compiler
-    flags compiler
-    setenv CAML_LD_LIBRARY_PATH = %{lib}%/stublibs
-    build
-    install make install
-    maintainer ['caml-list@inria.fr']
-    homepage https://github.com/ocaml/ocaml/
-    bug-reports https://github.com/ocaml/ocaml/issues
-    authors ['Xavier Leroy', 'Damien Doligez', 'Alain Frisch', 'Jacques Garrigue']
-=======
->>>>>>> 19d77e99
     """
 
     opam_data = {}
