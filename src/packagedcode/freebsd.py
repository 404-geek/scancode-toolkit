#
# Copyright (c) nexB Inc. and others. All rights reserved.
# ScanCode is a trademark of nexB Inc.
# SPDX-License-Identifier: Apache-2.0
# See http://www.apache.org/licenses/LICENSE-2.0 for the license text.
# See https://github.com/nexB/scancode-toolkit for support or download.
# See https://aboutcode.org for more information about nexB OSS projects.
#

import io
import logging

import saneyaml

from packagedcode import models
from packagedcode.utils import combine_expressions

"""
Handle FreeBSD ports
per https://www.freebsd.org/cgi/man.cgi?pkg-create(8)
"""

TRACE = False

logger = logging.getLogger(__name__)

if TRACE:
    import sys
    logging.basicConfig(level=logging.DEBUG, stream=sys.stdout)
    logger.setLevel(logging.DEBUG)

# see also https://github.com/freebsd/pkg#the-metadata
# TODO: use the libucl Python binding
# TODO: support +MANIFETS and its file references


class CompactManifestHandler(models.DatafileHandler):
    datasource_id = 'freebsd_compact_manifest'
    path_patterns = ('*/+COMPACT_MANIFEST',)
    default_package_type = 'freebsd'
    description = 'FreeBSD compact package manifest'
    documentation_url = 'https://www.freebsd.org/cgi/man.cgi?pkg-create(8)#MANIFEST_FILE_DETAILS'

    @classmethod
    def parse(cls, location):
        """
        Yield one or more Package manifest objects given a file ``location`` pointing to a
        package archive, manifest or similar.
        """
        with io.open(location, encoding='utf-8') as loc:
            freebsd_manifest = saneyaml.load(loc)

        package_data = models.PackageData(
            datasource_id=cls.datasource_id,
            type=cls.default_package_type,
            qualifiers=dict(
                arch=freebsd_manifest.get('arch'),
                origin=freebsd_manifest.get('origin'),
            )
        )

        # mapping of top level manifest items to the PackageData object field name
        plain_fields = [
            ('name', 'name'),
            ('version', 'version'),
            ('www', 'homepage_url'),
            ('desc', 'description'),
            ('categories', 'keywords'),
        ]

        for source, target in plain_fields:
            value = freebsd_manifest.get(source)
            if value:
                if isinstance(value, str):
                    value = value.strip()
                if value:
                    setattr(package_data, target, value)

        # mapping of top level +COMPACT_MANIFEST items to a function accepting as
        # arguments the package.json element value and returning an iterable of key,
        # values Package Object to update
        field_mappers = [
            ('maintainer', maintainer_mapper),
            ('origin', origin_mapper),
            ('arch', arch_mapper),
        ]

        for source, func in field_mappers:
            logger.debug('parse: %(source)r, %(func)r' % locals())
            value = freebsd_manifest.get(source) or None
            if value:
                func(value, package_data)

        # license_mapper needs multiple fields
        license_mapper(freebsd_manifest, package_data)

<<<<<<< HEAD
        yield package_data

    @classmethod
    def compute_normalized_license(cls, package):
        """
        Return a normalized license expression string or None detected from a ``package`` Package
        declared license items or an ordered dict.
        """
        declared_license = package.declared_license
        if not declared_license:
            return

        if not isinstance(declared_license, dict):
            return models.compute_normalized_license(declared_license=declared_license)

        licenses = declared_license.get('licenses')
        if not licenses:
            return

=======
        if package_data.declared_license:
            package_data.license_expression = cls.compute_normalized_license(package_data)

        yield package_data

    @classmethod
    def compute_normalized_license(cls, package):
        """
        Return a normalized license expression string or None detected from a ``package`` Package
        declared license items or an ordered dict.
        """
        declared_license = package.declared_license
        if not declared_license:
            return

        if not isinstance(declared_license, dict):
            return models.compute_normalized_license(declared_license=declared_license)

        licenses = declared_license.get('licenses')
        if not licenses:
            return

>>>>>>> 19d77e99
        license_logic = declared_license.get('licenselogic')
        # the default in FreebSD expressions is AND
        relation = 'AND'
        if license_logic:
            if license_logic == 'or' or license_logic == 'dual':
                relation = 'OR'

        detected_licenses = []
        for lic in licenses:
            detected = models.compute_normalized_license(declared_license=lic)
            if detected:
                detected_licenses.append(detected)

        if detected_licenses:
            return combine_expressions(expressions=detected_licenses, relation=relation)


def license_mapper(freebsd_manifest, package):
    """
    Update ``package`` Package declared licensing using ``freebsd_manifest`` and
    return package. Licensing structure for FreeBSD packages is a list of
    FreeBSD own license keys and a 'licenselogic' field.
    """
    licenses = freebsd_manifest.get('licenses')

    if not licenses:
        return package

    declared_license = {}
    lics = [l.strip() for l in licenses if l and l.strip()]
    declared_license['licenses'] = lics

    license_logic = freebsd_manifest.get('licenselogic')
    if license_logic:
        declared_license['licenselogic'] = license_logic

    package.declared_license = declared_license
    return


def maintainer_mapper(maintainer, package):
    """
    Update package parties with FreeBSD port maintainer and return package.
    """
    # maintainer in this case is just an email
    package.parties.append(models.Party(email=maintainer, role='maintainer', type=models.party_person))
    return package


def origin_mapper(origin, package):
    """
    Update package code_view_url using FreeBSD origin information and return package.
    """
    # the 'origin' field allows us to craft a code_view_url
    # TODO: the origin may need to be the namespace??
    package.qualifiers['origin'] = origin
    package.code_view_url = f'https://svnweb.freebsd.org/ports/head/{origin}'
    return package


def arch_mapper(arch, package):
    """
    Update package download_url using FreeBSD arch information and return package.
    """
    # the 'arch' field allows us to craft a binary download_url
    # FIXME: due to the rolling-release nature of binary ports, some download URLs
    # will lead to 404 errors if a newer release of a particular port is availible
    package.download_url = f'https://pkg.freebsd.org/{arch}/latest/All/{package.name}-{package.version}.txz'
    return package<|MERGE_RESOLUTION|>--- conflicted
+++ resolved
@@ -94,27 +94,6 @@
         # license_mapper needs multiple fields
         license_mapper(freebsd_manifest, package_data)
 
-<<<<<<< HEAD
-        yield package_data
-
-    @classmethod
-    def compute_normalized_license(cls, package):
-        """
-        Return a normalized license expression string or None detected from a ``package`` Package
-        declared license items or an ordered dict.
-        """
-        declared_license = package.declared_license
-        if not declared_license:
-            return
-
-        if not isinstance(declared_license, dict):
-            return models.compute_normalized_license(declared_license=declared_license)
-
-        licenses = declared_license.get('licenses')
-        if not licenses:
-            return
-
-=======
         if package_data.declared_license:
             package_data.license_expression = cls.compute_normalized_license(package_data)
 
@@ -137,7 +116,6 @@
         if not licenses:
             return
 
->>>>>>> 19d77e99
         license_logic = declared_license.get('licenselogic')
         # the default in FreebSD expressions is AND
         relation = 'AND'
@@ -164,7 +142,7 @@
     licenses = freebsd_manifest.get('licenses')
 
     if not licenses:
-        return package
+        return
 
     declared_license = {}
     lics = [l.strip() for l in licenses if l and l.strip()]
