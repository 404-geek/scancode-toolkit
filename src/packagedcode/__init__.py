--- conflicted
+++ resolved
@@ -86,13 +86,10 @@
     win_pe.WindowsExecutable,
     readme.ReadmePackage,
     build.MetadataBzl,
-<<<<<<< HEAD
-    openwrt.OpenwrtPackage,
-=======
     msi.MsiInstallerPackage,
     windows.MicrosoftUpdateManifestPackage,
     pubspec.PubspecPackage,
->>>>>>> b7d070fc
+    openwrt.OpenwrtPackage,
 ]
 
 PACKAGES_BY_TYPE = {cls.default_type: cls for cls in PACKAGE_TYPES}
