#
# Copyright (c) nexB Inc. and others. All rights reserved.
# ScanCode is a trademark of nexB Inc.
# SPDX-License-Identifier: Apache-2.0
# See http://www.apache.org/licenses/LICENSE-2.0 for the license text.
# See https://github.com/nexB/scancode-toolkit for support or download.
# See https://aboutcode.org for more information about nexB OSS projects.
#

import attr

from packagedcode import about
from packagedcode import bower
from packagedcode import build
from packagedcode import build_gradle
from packagedcode import cargo
from packagedcode import chef
from packagedcode import debian
from packagedcode import conda
from packagedcode import cocoapods
from packagedcode import cran
from packagedcode import freebsd
from packagedcode import golang
from packagedcode import haxe
from packagedcode import jar_manifest
from packagedcode import maven
from packagedcode import models
from packagedcode import msi
from packagedcode import npm
from packagedcode import nuget
from packagedcode import opam
from packagedcode import openwrt
from packagedcode import phpcomposer
from packagedcode import pubspec
from packagedcode import pypi
from packagedcode import readme
from packagedcode import rpm
from packagedcode import rubygems
from packagedcode import win_pe
from packagedcode import windows


# Note: the order matters: from the most to the least specific
# Package classes MUST be added to this list to be active
PACKAGE_DATA_CLASSES = [
    rpm.RpmManifest,
    debian.DebianPackage,

    models.JavaJar,
    jar_manifest.JavaManifest,
    models.JavaEar,
    models.JavaWar,
    maven.PomXml,
    jar_manifest.IvyJar,
    models.JBossSar,
    models.Axis2Mar,

    about.Aboutfile,
    npm.PackageJson,
    npm.PackageLockJson,
    npm.YarnLockJson,
    phpcomposer.ComposerJson,
    phpcomposer.ComposerLock,
    haxe.HaxelibJson,
    cargo.CargoToml,
    cargo.CargoLock,
    cocoapods.Podspec,
    cocoapods.PodfileLock,
    cocoapods.PodspecJson,
    opam.OpamFile,
    models.MeteorPackage,
    bower.BowerJson,
    freebsd.CompactManifest,
    models.CpanModule,
    rubygems.GemArchive,
    rubygems.GemArchiveExtracted,
    rubygems.GemSpec,
    rubygems.GemfileLock,
    models.AndroidApp,
    models.AndroidLibrary,
    models.MozillaExtension,
    models.ChromeExtension,
    models.IOSApp,
    pypi.MetadataFile,
    pypi.BinaryDistArchive,
    pypi.SourceDistArchive,
    pypi.SetupPy,
    pypi.DependencyFile,
    pypi.PipfileLock,
    pypi.RequirementsFile,
    golang.GoMod,
    golang.GoSum,
    models.CabPackage,
    models.InstallShieldPackage,
    models.NSISInstallerPackage,
    nuget.Nuspec,
    models.SharPackage,
    models.AppleDmgPackage,
    models.IsoImagePackage,
    models.SquashfsPackage,
    chef.MetadataJson,
    chef.Metadatarb,
    build.BazelPackage,
    build.BuckPackage,
    build.AutotoolsPackage,
    conda.Condayml,
    win_pe.WindowsExecutable,
    readme.ReadmeManifest,
    build.MetadataBzl,
    msi.MsiInstallerPackage,
    windows.MicrosoftUpdateManifest,
    pubspec.PubspecYaml,
<<<<<<< HEAD
    pubspec.PubspecLock
    openwrt.OpenwrtPackage,
=======
    pubspec.PubspecLock,
    cran.DescriptionFile,
    build_gradle.BuildGradle
>>>>>>> 86c7db59
]


PACKAGE_INSTANCE_CLASSES = [
    rpm.RpmPackage,
    maven.MavenPackage,
    npm.NpmPackage,
    phpcomposer.PhpPackage,
    haxe.HaxePackage,
    cargo.RustPackage,
    cocoapods.CocoapodsPackage,
    opam.OpamPackage,
    bower.BowerPackage,
    freebsd.FreebsdPackage,
    rubygems.RubyPackage,
    pypi.PythonPackage,
    golang.GoPackage,
    nuget.NugetPackage,
    chef.ChefPackage,
    win_pe.WindowsPackage,
    pubspec.PubspecPackage,
    cran.CranPackage
]


PACKAGE_DATA_BY_TYPE = {
    cls.default_type: cls
    for cls in PACKAGE_DATA_CLASSES
}


PACKAGE_INSTANCES_BY_TYPE = {
    cls.default_type: cls
    for cls in PACKAGE_INSTANCE_CLASSES
}


def get_package_class(scan_data, default=models.Package):
    """
    Return the Package subclass that corresponds to the package type in a
    mapping of package `scan_data`.

    For example:
    >>> data = {'type': 'cpan'}
    >>> assert models.CpanModule == get_package_class(data)
    >>> data = {'type': 'some stuff'}
    >>> assert models.Package == get_package_class(data)
    >>> data = {'type': None}
    >>> assert models.Package == get_package_class(data)
    >>> data = {}
    >>> assert models.Package == get_package_class(data)
    >>> data = []
    >>> assert models.Package == get_package_class(data)
    >>> data = None
    >>> assert models.Package == get_package_class(data)
    """
    ptype = scan_data and scan_data.get('type') or None
    if not ptype:
        # basic type for default package types
        return default
    ptype_class = PACKAGE_DATA_BY_TYPE.get(ptype)
    return ptype_class or default


def get_package_instance(scan_data):
    """
    Return a Package instance re-built from a mapping of ``scan_data`` native
    Python data that has the structure of a scan. Known attributes that store a
    list of objects are also "rehydrated" (such as models.Party).

    The Package instance will use the Package subclass that supports the
    provided package "type" when possible or the base Package class otherwise.

    Unknown attributes provided in ``scan_data`` that do not exist as fields in
    the Package class are kept as items in the Package.extra_data mapping.
    An Exception is raised if an "unknown attribute" name already exists as
    a Package.extra_data key.
    """
    # TODO: consider using a proper library for this such as cattrs,
    # marshmallow, etc. or use the field type that we declare.

    # Each of these are lists of class instances tracked here, which are stored
    # as a list of mappings in scanc_data
    list_field_types_by_name = {
        'parties': models.Party,
        'dependencies': models.DependentPackage,
        'installed_files': models.PackageFile,
    }

    # these are computed attributes serialized on a package
    # that should not be recreated when serializing
    computed_attributes = set([
        'purl',
        'repository_homepage_url',
        'repository_download_url',
        'api_data_url'
    ])

    # re-hydrate lists of typed objects
    klas = get_package_class(scan_data)
    existing_fields = attr.fields_dict(klas)

    extra_data = scan_data.get('extra_data', {}) or {}
    package_data = {}

    for key, value in scan_data.items():
        if not value or key in computed_attributes:
            continue

        field = existing_fields.get(key)

        if not field:
            if key not in extra_data:
                # keep unknown field as extra data
                extra_data[key] = value
                continue
            else:
                raise Exception(
                    f'Invalid scan_data with duplicated key: {key}={value!r} '
                    f'present both as attribute AND as extra_data: '
                    f'{key}={extra_data[key]!r}'
                )

        list_field_type = list_field_types_by_name.get(key)
        if not list_field_type:
            # this is a plain known field
            package_data[key] = value
            continue

        # Since we have a list_field_type, value must be a list of mappings:
        # we transform it in a list of objects.

        if not isinstance(value, list):
            raise Exception(
                f'Invalid scan_data with unknown data structure. '
                f'Expected the value to be a list of dicts and not a '
                f'{type(value)!r} for {key}={value!r}'
            )

        objects = list(_build_objects_list(values=value, klass=list_field_type))
        package_data[key] = objects

    return klas(**package_data)


def _build_objects_list(values, klass):
    """
    Yield ``klass`` objects built from a ``values`` list of mappings.
    """
    # Since we have a list_field_type, value must be a list of mappings:
    # we transform it in a list of objects.

    if not isinstance(values, list):
        raise Exception(
            f'Invalid scan_data with unknown data structure. '
            f'Expected the value to be a list of dicts and not a '
            f'{type(values)!r} for {values!r}'
        )

    for val in values:
        if not val:
            continue

        if not isinstance(val, dict):
            raise Exception(
                f'Invalid scan_data with unknown data structure. '
                f'Expected the value to be a mapping for and not a '
                f'{type(val)!r} for {values!r}'
            )

        yield klass.create(**val)
<|MERGE_RESOLUTION|>--- conflicted
+++ resolved
@@ -110,14 +110,9 @@
     msi.MsiInstallerPackage,
     windows.MicrosoftUpdateManifest,
     pubspec.PubspecYaml,
-<<<<<<< HEAD
-    pubspec.PubspecLock
-    openwrt.OpenwrtPackage,
-=======
     pubspec.PubspecLock,
     cran.DescriptionFile,
     build_gradle.BuildGradle
->>>>>>> 86c7db59
 ]
 
 
@@ -140,6 +135,7 @@
     win_pe.WindowsPackage,
     pubspec.PubspecPackage,
     cran.CranPackage
+    openwrt.OpenwrtPackage,
 ]
 
 
