<<<<<<< HEAD
This file is distributed under the same license as the {{dialog}} package.
=======
---
license_expression: lgpl-2.1-plus
is_license_notice: yes
relevance: 100
minimum_coverage: 100
---

This file is distributed under the same license as the dialog package.
>>>>>>> 9f91bf51
<|MERGE_RESOLUTION|>--- conflicted
+++ resolved
@@ -1,12 +1,10 @@
-<<<<<<< HEAD
-This file is distributed under the same license as the {{dialog}} package.
-=======
 ---
 license_expression: lgpl-2.1-plus
 is_license_notice: yes
 relevance: 100
 minimum_coverage: 100
+referenced_filenames:
+    - package
 ---
 
-This file is distributed under the same license as the dialog package.
->>>>>>> 9f91bf51
+This file is distributed under the same license as the {{dialog}} package.