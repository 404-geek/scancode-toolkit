--- conflicted
+++ resolved
@@ -1,10 +1,6 @@
 
 ################################################################################
-<<<<<<< HEAD
-# We use Azure to run the full tests suites on Python 3.6
-=======
 # We use Azure to run the full tests suites on Pythons 3.6 and above.
->>>>>>> 91de2b40
 # on Windows (32 and 64), macOS and Linux (64 various distro)
 ################################################################################
 
@@ -30,15 +26,11 @@
             displayName: 'Build installable releases'
 
           - script: ./etc/release/pip-install.sh
-<<<<<<< HEAD
             displayName: 'Test pip wheel installation'
 
           - script: ./etc/release/pip-install-editable.sh
             displayName: 'Test pip editable installation'
-=======
-            displayName: 'Test pip installation'
-
->>>>>>> 91de2b40
+
 
 ################################################################################
 # These jobs are using VMs and Azure-provided Pythons 3.6
@@ -50,7 +42,6 @@
           image_name: ubuntu-16.04
           python_versions: ['3.6']
           test_suites:
-<<<<<<< HEAD
               misc: |
                 bin/py.test -n 2 -vvs --reruns=3 --test-suite=all \
                   --ignore=tests/scancode \
@@ -97,9 +88,6 @@
                   tests/licensedcode/test_zzzz_cache.py \
                   --cov=src --cov-report=term --cov-report=xml
                 bin/codecov --token "$CODECOV_TOKEN"
-=======
-              all: bin/py.test -n 2 -vvs --reruns=3
->>>>>>> 91de2b40
 
     - template: etc/ci/azure-mac.yml
       parameters:
