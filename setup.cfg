--- conflicted
+++ resolved
@@ -14,12 +14,14 @@
 classifiers =
     Development Status :: 5 - Production/Stable
     Intended Audience :: Developers
-    Programming Language :: Python
+    Programming Language :: Python :: 3
     Programming Language :: Python :: 3 :: Only
     Programming Language :: Python :: 3.6
     Programming Language :: Python :: 3.7
     Programming Language :: Python :: 3.8
     Programming Language :: Python :: 3.9
+    Programming Language :: Python :: 3.10
+    Topic :: Software Development
     Topic :: Utilities
 
 keywords =
@@ -33,6 +35,11 @@
     author
     extract
     licensing
+    scan
+    sca
+    SBOM
+    spdx
+    cyclonedx
 
 license_files =
     apache-2.0.LICENSE
@@ -46,10 +53,12 @@
 package_dir =
     =src
 packages = find:
+include_package_data = true
+zip_safe = false
+
 py_modules =
     scancode_config
-include_package_data = True
-zip_safe = False
+
 
 python_requires = >=3.6.*
 
@@ -105,15 +114,20 @@
     typecode[full] >= 21.6.1
     extractcode[full] >= 21.7.23
 
-
 [options.packages.find]
 where = src
 
-
 [options.extras_require]
-<<<<<<< HEAD
-# this is kept empty for legacy compat
-full =
+testing =
+    pytest >= 6, != 7.0.0
+    pytest-xdist >= 2
+    aboutcode-toolkit >= 6.0.0
+
+
+docs =
+    Sphinx >= 3.3.1
+    sphinx-rtd-theme >= 0.5.0
+    doc8 >= 0.8.1
 
 # linux-only package handling
 packages =
@@ -121,18 +135,10 @@
     regipy >= 2.0.0; platform_system == 'Linux'
     packagedcode_msitools >= 0.101.210706; platform_system == 'Linux'
 
-dev =
-    pytest
-    pytest-cov
-    pytest-xdist
-    pytest-rerunfailures
-    aboutcode-toolkit >= 6.0.0
-    bump2version
 
 [options.entry_points]
 console_scripts =
     scancode = scancode.cli:scancode
-
 
 # These are configurations for ScanCode plugins as setuptools entry points.
 # Each plugin entry hast this form:
@@ -203,14 +209,4 @@
     debian = formattedcode.output_debian:DebianCopyrightOutput
     yaml = formattedcode.output_yaml:YamlOutput
     cyclonedx = formattedcode.output_cyclonedx:CycloneDxJsonOutput
-    cyclonedx-xml = formattedcode.output_cyclonedx:CycloneDxXmlOutput
-=======
-testing =
-    pytest >= 6, != 7.0.0
-    pytest-xdist >= 2
-    black
-docs=
-    Sphinx>=3.3.1
-    sphinx-rtd-theme>=0.5.0
-    doc8>=0.8.1
->>>>>>> 907e5401
+    cyclonedx-xml = formattedcode.output_cyclonedx:CycloneDxXmlOutput