--- conflicted
+++ resolved
@@ -76,11 +76,7 @@
     license_expression >= 21.6.14
     lxml >= 4.6.3, < 5.0.0
     MarkupSafe >= 1.0
-<<<<<<< HEAD
-    nltk >= 3.2, !=3.6, < 4.0
     oelint_parser >= 1.1.0
-=======
->>>>>>> 8bf3352d
     packageurl_python >= 0.9.0
     packaging > 20
     # parameter_expansion >= 0.2.0
