--- conflicted
+++ resolved
@@ -59,13 +59,8 @@
     chardet >= 3.0.0
     click >= 6.7, !=7.0
     colorama >= 0.3.9
-<<<<<<< HEAD
-    commoncode >= 21.8.27
+    commoncode >= 21.8.31
     debian-inspector >= 30.0.0
-=======
-    commoncode >= 21.8.31
-    debian-inspector >= 21.5.25
->>>>>>> d8d272ab
     dparse >= 0.5.1
     fasteners
     fingerprints >= 0.6.0
