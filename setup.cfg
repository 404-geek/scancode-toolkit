[metadata]
name = scancode-toolkit
<<<<<<< HEAD
version = 31.2.4
=======
version = 32.0.0rc1
>>>>>>> 0aa964e0
license = Apache-2.0 AND CC-BY-4.0 AND LicenseRef-scancode-other-permissive AND LicenseRef-scancode-other-copyleft

# description must be on ONE line https://github.com/pypa/setuptools/issues/1390
description = ScanCode is a tool to scan code for license, copyright, package and their documented dependencies and other interesting facts.
long_description = file:README.rst
long_description_content_type = text/x-rst
url = https://github.com/nexB/scancode-toolkit

author = nexB. Inc. and others
author_email = info@aboutcode.org

classifiers =
    Development Status :: 5 - Production/Stable
    Intended Audience :: Developers
    Programming Language :: Python :: 3
    Programming Language :: Python :: 3 :: Only
    Programming Language :: Python :: 3.7
    Programming Language :: Python :: 3.8
    Programming Language :: Python :: 3.9
    Programming Language :: Python :: 3.10
    Topic :: Software Development
    Topic :: Utilities

keywords =
    open source
    scan
    license
    package
    dependency
    copyright
    filetype
    author
    extract
    licensing
    scan
    sca
    SBOM
    spdx
    cyclonedx

license_files =
    apache-2.0.LICENSE
    NOTICE
    AUTHORS.rst
    CHANGELOG.rst
    CODE_OF_CONDUCT.rst
    cc-by-4.0.LICENSE

[options]
package_dir =
    =src
packages = find:
include_package_data = true
zip_safe = false

py_modules =
    scancode_config

python_requires = >=3.7

install_requires =
    attrs >= 18.1, !=20.1.0
    Beautifulsoup4 >= 4.0.0
    boolean.py >= 4.0
    chardet >= 3.0.0
    click >= 6.7, !=7.0
    colorama >= 0.3.9
    commoncode >= 31.0.0
    container-inspector >= 31.0.0
    debian-inspector >= 31.0.0
    dparse2 >= 0.7.0
    fasteners
    fingerprints >= 0.6.0
    ftfy >=  6.0.0
    gemfileparser2 >= 0.9.0
    html5lib
    importlib_metadata
    intbitset >= 3.0.0
    jaraco.functools
    javaproperties >= 0.5
    jinja2 >= 2.7.0
    jsonstreams >= 0.5.0
    license_expression >= 30.0.0
    lxml >= 4.9.1
    MarkupSafe >= 1.0
    packageurl_python >= 0.9.0
    packvers >= 21.0.0
    # use temp advanced patched release
    parameter-expansion-patched >= 0.3.1
    pdfminer.six >= 20200101
    pefile >= 2020.1.1
    pkginfo2 >= 30.0.0
    pip-requirements-parser >= 32.0.1
    pluggy >= 1.0.0
    plugincode >= 31.0.0
    publicsuffix2
    pyahocorasick >= 2.0.0b1
    pygmars >= 0.7.0
    pygments
    pymaven_patch >= 0.2.8
    requests >= 2.7.0
    saneyaml >= 0.5.2
    spdx_tools == 0.7.0a3
    text_unidecode >= 1.0
    toml >= 0.10.0
    urlpy
    xmltodict >= 0.11.0
    zipp >= 3.0.0; python_version < "3.9"
    typecode >= 30.0.0
    typecode[full] >= 30.0.0
    extractcode[full] >= 31.0.0


[options.packages.find]
where = src


[options.extras_require]
full =
    typecode[full] >= 30.0.0
    extractcode[full] >= 31.0.0

testing =
    pytest >= 6, != 7.0.0
    pytest-xdist >= 2
    aboutcode-toolkit >= 7.0.2
    twine
    black
    isort
    vendorize >= 0.3.0

docs =
    Sphinx >= 3.3.1
    sphinx-rtd-theme >= 0.5.0
    doc8 >= 0.8.1

# linux-only package handling
packages =
    rpm_inspector_rpm >= 4.16.1.3; platform_system == 'Linux'
    regipy >= 3.1.0; platform_system == 'Linux'
    packagedcode_msitools >= 0.101.210706; platform_system == 'Linux'


[options.entry_points]
console_scripts =
    scancode = scancode.cli:scancode
    scancode-reindex-licenses = licensedcode.reindex:reindex_licenses

# These are configurations for ScanCode plugins as setuptools entry points.
# Each plugin entry hast this form:
#   plugin-name = fully.qualified.module:PluginClass
# where plugin-name must be a unique arbitrary name for this entrypoint.

# scancode_pre_scan is the entry point for pre_scan plugins executed before the
# scans. See also plugincode.pre_scan module for details and doc.
scancode_pre_scan =
    ignore = scancode.plugin_ignore:ProcessIgnore
    facet = summarycode.facet:AddFacet
    classify = summarycode.classify_plugin:FileClassifier


# scancode_scan is the entry point for scan plugins that run a scan after the
# pre_scan plugins and before the post_scan plugins. See also plugincode.scan
# module for details and doc.
scancode_scan =
    info = scancode.plugin_info:InfoScanner
    licenses = licensedcode.plugin_license:LicenseScanner
    copyrights = cluecode.plugin_copyright:CopyrightScanner
    packages = packagedcode.plugin_package:PackageScanner
    emails = cluecode.plugin_email:EmailScanner
    urls = cluecode.plugin_url:UrlScanner
    generated = summarycode.generated:GeneratedCodeDetector


# scancode_post_scan is the entry point for post_scan plugins executed after the
# scan plugins and before the output plugins. See also plugincode.post_scan
# module for details and doc.
scancode_post_scan =
    summary = summarycode.summarizer:ScanSummary
    tallies = summarycode.tallies:Tallies
    tallies-with-details = summarycode.tallies:TalliesWithDetails
    tallies-key-files = summarycode.tallies:KeyFilesTallies
    tallies-by-facet = summarycode.tallies:FacetTallies
    license-clarity-score = summarycode.score:LicenseClarityScore
    license-policy = licensedcode.plugin_license_policy:LicensePolicy
    mark-source = scancode.plugin_mark_source:MarkSource
    filter-clues = cluecode.plugin_filter_clues:RedundantCluesFilter
    consolidate = summarycode.plugin_consolidate:Consolidator
    license-references = licensedcode.licenses_reference:LicenseReference


# scancode_output_filter is the entry point for filter plugins executed after
# the post-scan plugins and used by the output plugins to exclude/filter certain
# files or directories from the codebase. See also plugincode.post_scan module
# for details and doc.
scancode_output_filter =
    only-findings = scancode.plugin_only_findings:OnlyFindings
    ignore-copyrights = cluecode.plugin_ignore_copyrights:IgnoreCopyrights


# scancode_output is the entry point for output plugins that write a scan output
# in a given format at the end of a scan. See also plugincode._output module for
# details and doc.
scancode_output =
    html = formattedcode.output_html:HtmlOutput
    html-app = formattedcode.output_html:HtmlAppOutput
    json = formattedcode.output_json:JsonCompactOutput
    json-pp = formattedcode.output_json:JsonPrettyOutput
    spdx-tv = formattedcode.output_spdx:SpdxTvOutput
    spdx-rdf = formattedcode.output_spdx:SpdxRdfOutput
    csv = formattedcode.output_csv:CsvOutput
    jsonlines = formattedcode.output_jsonlines:JsonLinesOutput
    template = formattedcode.output_html:CustomTemplateOutput
    debian = formattedcode.output_debian:DebianCopyrightOutput
    yaml = formattedcode.output_yaml:YamlOutput
    cyclonedx = formattedcode.output_cyclonedx:CycloneDxJsonOutput
    cyclonedx-xml = formattedcode.output_cyclonedx:CycloneDxXmlOutput<|MERGE_RESOLUTION|>--- conflicted
+++ resolved
@@ -1,10 +1,6 @@
 [metadata]
 name = scancode-toolkit
-<<<<<<< HEAD
-version = 31.2.4
-=======
 version = 32.0.0rc1
->>>>>>> 0aa964e0
 license = Apache-2.0 AND CC-BY-4.0 AND LicenseRef-scancode-other-permissive AND LicenseRef-scancode-other-copyleft
 
 # description must be on ONE line https://github.com/pypa/setuptools/issues/1390
