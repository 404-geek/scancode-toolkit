--- conflicted
+++ resolved
@@ -195,11 +195,8 @@
     filter-clues = cluecode.plugin_filter_clues:RedundantCluesFilter
     consolidate = summarycode.plugin_consolidate:Consolidator
     license-references = licensedcode.licenses_reference:LicenseReference
-<<<<<<< HEAD
     todo = summarycode.todo:AmbiguousDetectionsToDoPlugin
-=======
     classify = summarycode.classify_plugin:FileClassifier
->>>>>>> fef24086
 
 
 # scancode_output_filter is the entry point for filter plugins executed after
